--- conflicted
+++ resolved
@@ -1302,15 +1302,9 @@
                 for (int i = 0; i < level.splines.Count; i++)
                 {
                     Spline spline = level.splines[i];
-<<<<<<< HEAD
-                    GL.Uniform1(shaderIDTable.UniformColorLevelObjectNumber, i);
-                    GL.UniformMatrix4(shaderIDTable.UniformColorModelToWorldMatrix, false, ref spline.modelMatrix);
-                    GL.Uniform4(shaderIDTable.UniformColor, SelectedObjects.Contains(spline) ? selectedColor : normalColor);
-=======
                     GL.Uniform1(shaderIDTable.uniformColorLevelObjectNumber, i);
                     GL.UniformMatrix4(shaderIDTable.uniformColorModelToWorldMatrix, false, ref spline.modelMatrix);
-                    GL.Uniform4(shaderIDTable.uniformColor, spline == selectedObject ? SELECTED_COLOR : NORMAL_COLOR);
->>>>>>> ac95ed0b
+                    GL.Uniform4(shaderIDTable.uniformColor, SelectedObjects.Contains(spline) ? SELECTED_COLOR : NORMAL_COLOR);
                     ActivateBuffersForModel(spline);
                     GL.VertexAttribPointer(0, 3, VertexAttribPointerType.Float, false, sizeof(float) * 3, 0);
                     GL.DrawArrays(PrimitiveType.LineStrip, 0, spline.vertexBuffer.Length / 3);
@@ -1326,13 +1320,8 @@
                     Cuboid cuboid = level.cuboids[i];
                     GL.Uniform1(shaderIDTable.uniformColorLevelObjectNumber, i);
                     GL.PolygonMode(MaterialFace.FrontAndBack, PolygonMode.Line);
-<<<<<<< HEAD
-                    GL.UniformMatrix4(shaderIDTable.UniformColorModelToWorldMatrix, false, ref cuboid.modelMatrix);
-                    GL.Uniform4(shaderIDTable.UniformColor, SelectedObjects.Contains(cuboid) ? selectedColor : normalColor);
-=======
                     GL.UniformMatrix4(shaderIDTable.uniformColorModelToWorldMatrix, false, ref cuboid.modelMatrix);
-                    GL.Uniform4(shaderIDTable.uniformColor, selectedObject == cuboid ? SELECTED_COLOR : NORMAL_COLOR);
->>>>>>> ac95ed0b
+                    GL.Uniform4(shaderIDTable.uniformColor, SelectedObjects.Contains(cuboid) ? SELECTED_COLOR : NORMAL_COLOR);
                     ActivateBuffersForModel(cuboid);
                     GL.VertexAttribPointer(0, 3, VertexAttribPointerType.Float, false, 0, 0);
                     GL.DrawElements(PrimitiveType.Triangles, Cuboid.CUBE_ELEMENTS.Length, DrawElementsType.UnsignedShort, 0);
@@ -1349,13 +1338,8 @@
                     Sphere sphere = level.spheres[i];
                     GL.Uniform1(shaderIDTable.uniformColorLevelObjectNumber, i);
                     GL.PolygonMode(MaterialFace.FrontAndBack, PolygonMode.Line);
-<<<<<<< HEAD
-                    GL.UniformMatrix4(shaderIDTable.UniformColorModelToWorldMatrix, false, ref sphere.modelMatrix);
-                    GL.Uniform4(shaderIDTable.UniformColor, SelectedObjects.Contains(sphere) ? selectedColor : normalColor);
-=======
                     GL.UniformMatrix4(shaderIDTable.uniformColorModelToWorldMatrix, false, ref sphere.modelMatrix);
-                    GL.Uniform4(shaderIDTable.uniformColor, selectedObject == sphere ? SELECTED_COLOR : NORMAL_COLOR);
->>>>>>> ac95ed0b
+                    GL.Uniform4(shaderIDTable.uniformColor, SelectedObjects.Contains(sphere) ? SELECTED_COLOR : NORMAL_COLOR);
                     ActivateBuffersForModel(sphere);
                     GL.VertexAttribPointer(0, 3, VertexAttribPointerType.Float, false, 0, 0);
                     GL.DrawElements(PrimitiveType.Triangles, Sphere.SPHERE_TRIS.Length, DrawElementsType.UnsignedShort, 0);
@@ -1372,13 +1356,8 @@
                     Cylinder cylinder = level.cylinders[i];
                     GL.Uniform1(shaderIDTable.uniformColorLevelObjectNumber, i);
                     GL.PolygonMode(MaterialFace.FrontAndBack, PolygonMode.Line);
-<<<<<<< HEAD
-                    GL.UniformMatrix4(shaderIDTable.UniformColorModelToWorldMatrix, false, ref cylinder.modelMatrix);
-                    GL.Uniform4(shaderIDTable.UniformColor, SelectedObjects.Contains(cylinder) ? selectedColor : normalColor);
-=======
                     GL.UniformMatrix4(shaderIDTable.uniformColorModelToWorldMatrix, false, ref cylinder.modelMatrix);
-                    GL.Uniform4(shaderIDTable.uniformColor, selectedObject == cylinder ? SELECTED_COLOR : NORMAL_COLOR);
->>>>>>> ac95ed0b
+                    GL.Uniform4(shaderIDTable.uniformColor, SelectedObjects.Contains(cylinder) ? SELECTED_COLOR : NORMAL_COLOR);
                     ActivateBuffersForModel(cylinder);
                     GL.VertexAttribPointer(0, 3, VertexAttribPointerType.Float, false, 0, 0);
                     GL.DrawElements(PrimitiveType.Triangles, Cylinder.CYLINDER_TRIS.Length, DrawElementsType.UnsignedShort, 0);
@@ -1395,13 +1374,8 @@
                     Type0C type0C = level.type0Cs[i];
                     GL.Uniform1(shaderIDTable.uniformColorLevelObjectNumber, i);
                     GL.PolygonMode(MaterialFace.FrontAndBack, PolygonMode.Line);
-<<<<<<< HEAD
-                    GL.UniformMatrix4(shaderIDTable.UniformColorModelToWorldMatrix, false, ref type0c.modelMatrix);
-                    GL.Uniform4(shaderIDTable.UniformColor, SelectedObjects.Contains(type0c) ? selectedColor : normalColor);
-=======
                     GL.UniformMatrix4(shaderIDTable.uniformColorModelToWorldMatrix, false, ref type0C.modelMatrix);
-                    GL.Uniform4(shaderIDTable.uniformColor, type0C == selectedObject ? SELECTED_COLOR : NORMAL_COLOR);
->>>>>>> ac95ed0b
+                    GL.Uniform4(shaderIDTable.uniformColor, SelectedObjects.Contains(type0C) ? SELECTED_COLOR : NORMAL_COLOR);
 
                     ActivateBuffersForModel(type0C);
 
