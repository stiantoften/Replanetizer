﻿using System;
using System.IO;
using System.Linq;
using System.Collections.Generic;
using RatchetEdit.Headers;
using RatchetEdit.LevelObjects;
using static RatchetEdit.DataFunctions;

namespace RatchetEdit.Serializers
{
    class GameplaySerializer
    {
        public const int MOBYLENGTH = 0x78;

<<<<<<< HEAD
        public void Save(Level level, string fileName)
=======
        public void Save(Level level, String fileName)
>>>>>>> 21689de9
        {
            FileStream fs = File.Open(fileName, FileMode.Create);

            //Seek past the header
            fs.Seek(0xA0, SeekOrigin.Begin);

            GameplayHeader gameplayHeader = new GameplayHeader
            {
                type88Pointer =     SeekWrite(fs, SerializeLevelObjects(level.type88s, Type88.ELEMENTSIZE)),
                levelVarPointer =   SeekWrite(fs, level.levelVariables.serialize()),
<<<<<<< HEAD
                englishPointer =    SeekWrite(fs, level.english),
                lang2Pointer =      SeekWrite(fs, level.lang2),
                frenchPointer =     SeekWrite(fs, level.french),
                germanPointer =     SeekWrite(fs, level.german),
                spanishPointer =    SeekWrite(fs, level.spanish),
                italianPointer =    SeekWrite(fs, level.italian),
                lang7Pointer =      SeekWrite(fs, level.lang7),
                lang8Pointer =      SeekWrite(fs, level.lang8),
                type04Pointer =     SeekWrite(fs, SerializeLevelObjects(level.type04s, Type04.ELEMENTSIZE)),
=======
                englishPointer =    SeekWrite(fs, GetLangBytes(level.english)),
                lang2Pointer =      SeekWrite(fs, GetLangBytes(level.lang2)),
                frenchPointer =     SeekWrite(fs, GetLangBytes(level.french)),
                germanPointer =     SeekWrite(fs, GetLangBytes(level.german)),
                spanishPointer =    SeekWrite(fs, GetLangBytes(level.spanish)),
                italianPointer =    SeekWrite(fs, GetLangBytes(level.italian)),
                lang7Pointer =      SeekWrite(fs, GetLangBytes(level.lang7)),
                lang8Pointer =      SeekWrite(fs, GetLangBytes(level.lang8)),
                type04Pointer =     SeekWrite(fs, GetType04Bytes(level.type04s)),
>>>>>>> 21689de9
                type80Pointer =     SeekWrite(fs, GetType80Bytes(level.type80s)),
                cameraPointer =     SeekWrite(fs, SerializeLevelObjects(level.gameCameras, GameCamera.ELEMENTSIZE)),
                type0CPointer =     SeekWrite(fs, SerializeLevelObjects(level.type0Cs, Type0C.ELEMENTSIZE)),
                mobyIdPointer =     SeekWrite(fs, GetIdBytes(level.mobyIds)),
                mobyPointer =       SeekWrite(fs, GetMobyBytes(level.mobs)),
                pvarSizePointer =   SeekWrite(fs, GetPvarSizeBytes(level.pVars)),
                pvarPointer =       SeekWrite(fs, GetPvarBytes(level.pVars)),
                type50Pointer =     SeekWrite(fs, GetKeyValueBytes(level.type50s)),
                type5CPointer =     SeekWrite(fs, GetKeyValueBytes(level.type5Cs)),
                unkPointer6 =       SeekWrite(fs, level.unk6),
                unkPointer7 =       SeekWrite(fs, level.unk7),
                tieIdPointer =      SeekWrite(fs, GetIdBytes(level.tieIds)),
                tiePointer =        SeekWrite(fs, level.tieData),
                shrubIdPointer =    SeekWrite(fs, GetIdBytes(level.shrubIds)),
                shrubPointer =      SeekWrite(fs, level.shrubData),
                splinePointer =     SeekWrite(fs, GetSplineBytes(level.splines)),
                cuboidPointer =     SeekWrite(fs, SerializeLevelObjects(level.cuboids, Cuboid.ELEMENTSIZE)),
                type64Pointer =     SeekWrite(fs, SerializeLevelObjects(level.type64s, Type64.ELEMENTSIZE)),
                type68Pointer =     SeekWrite(fs, SerializeLevelObjects(level.type68s, Type68.ELEMENTSIZE)),
                unkPointer12 =      SeekWrite(fs, new byte[0x10]),
                unkPointer17 =      SeekWrite(fs, level.unk17),
                type7CPointer =     SeekWrite(fs, GetType7CBytes(level.type7Cs)),
                unkPointer14 =      SeekWrite(fs, level.unk14),
                unkPointer13 =      SeekWrite(fs, level.unk13),
                occlusionPointer =  SeekWrite(fs, GetOcclusionBytes(level.occlusionData))
            };

            //Seek to the beginning of the file to append the updated header
            byte[] head = gameplayHeader.Serialize();
            fs.Seek(0, SeekOrigin.Begin);
            fs.Write(head, 0, head.Length);

            fs.Close();
        }

        private int SeekWrite(FileStream fs, byte[] bytes)
        {
            if (bytes != null)
            {
                SeekPast(fs);
                int pos = (int)fs.Position;
                fs.Write(bytes, 0, bytes.Length);
                return pos;
            }
            else return 0;
        }

        private void SeekPast(FileStream fs)
        {
            while (fs.Position % 0x10 != 0)
            {
                fs.Seek(4, SeekOrigin.Current);
            }
        }

        public static byte[] GetLangBytes(Dictionary<int, String> languageData)
        {
            int headerSize = (languageData.Count() * 16) + 8;
            int dataSize = 0;
            foreach (KeyValuePair<int, String> entry in languageData)
            {
                int entrySize = entry.Value.Length + 1;
                if (entrySize % 4 != 0)
                {
                    entrySize += (4 - entrySize % 4);
                }
                dataSize += entrySize;
            }

            int totalSize = headerSize + dataSize;
            byte[] bytes = new byte[totalSize];

            WriteUint(ref bytes, 0, (uint)languageData.Count());
            WriteUint(ref bytes, 4, (uint)totalSize);

            int textPos = headerSize;
            int headerPos = 8;

            foreach (KeyValuePair<int, String> entry in languageData)
            {
                int entrySize = entry.Value.Length + 1;
                if (entrySize % 4 != 0)
                {
                    entrySize += 4 - (entrySize % 4);
                }

                System.Text.Encoding.ASCII.GetBytes(entry.Value, 0, entry.Value.Length, bytes, textPos);

                WriteUint(ref bytes, headerPos, (uint)textPos);
                WriteUint(ref bytes, headerPos + 4, (uint)entry.Key);
                WriteUint(ref bytes, headerPos + 8, 0xFFFFFFFF);
                WriteUint(ref bytes, headerPos + 12, 0);
                headerPos += 16;
                textPos += entrySize;
            }

            return bytes;
        }

        public byte[] GetMobyBytes(List<Moby> mobs)
        {
            if (mobs == null) return new byte[0x10];

            byte[] bytes = new byte[0x10 + mobs.Count * MOBYLENGTH];

            //Header
            WriteUint(bytes, 0, (uint)mobs.Count);
            WriteUint(bytes, 4, 0x100);

            for(int i = 0; i < mobs.Count; i++)
            {
                mobs[i].ToByteArray().CopyTo(bytes, 0x10 + i * MOBYLENGTH);
            }
            return bytes;
        }

        public byte[] SerializeLevelObjects<T>(List<T> levelobjects, int elementSize) where T : LevelObject
        {
            if (levelobjects == null) return new byte[0x10];

            byte[] bytes = new byte[0x10 + levelobjects.Count * elementSize];

            //Header
            WriteInt(bytes, 0, levelobjects.Count);

            for (int i = 0; i < levelobjects.Count; i++)
            {
                levelobjects[i].ToByteArray().CopyTo(bytes, 0x10 + i * elementSize);
            }

            return bytes;
        }

        public byte[] GetType7CBytes(List<Type7C> type7Cs)
        {
            if (type7Cs == null) return new byte[0x10];

            byte[] bytes = new byte[0x10 + type7Cs.Count * Type7C.ELEMENTSIZE];

            //Header
            WriteInt(bytes, 0, type7Cs.Count);

            for (int i = 0; i < type7Cs.Count; i++)
            {
                type7Cs[i].Serialize().CopyTo(bytes, 0x10 + i * Type7C.ELEMENTSIZE);
            }

            return bytes;
        }

        public byte[] GetType80Bytes(List<Type80> type80s)
        {
            if (type80s == null) return new byte[0x10];

            byte[] bytes = new byte[0x10 + type80s.Count * (Type80.HEADSIZE + Type80.DATASIZE)];

            //Header
            WriteInt(bytes, 0, type80s.Count);

            for (int i = 0; i < type80s.Count; i++)
            {
                byte[] headBytes = type80s[i].SerializeHead();
                byte[] dataBytes = type80s[i].SerializeData();

                headBytes.CopyTo(bytes, 0x10 + i * Type80.HEADSIZE);
                dataBytes.CopyTo(bytes, 0x10 + Type80.HEADSIZE * type80s.Count + i * Type80.DATASIZE);
            }
            return bytes;
        }

        public byte[] GetKeyValueBytes(List<KeyValuePair<int, int>> type50s)
        {
            if (type50s == null) return new byte[0x10];

            byte[] bytes = new byte[type50s.Count * 8 + 0x08];

            int idx = 0;
            foreach(KeyValuePair<int, int> pair in type50s)
            {
                WriteInt(bytes, idx * 8 + 0, pair.Key);
                WriteInt(bytes, idx * 8 + 4, pair.Value);
                idx++;
            }

            WriteInt(bytes, bytes.Length - 8, -1);
            WriteInt(bytes, bytes.Length - 4, -1);
            return bytes;
        }

        public byte[] GetIdBytes(List<int> ids)
        {
            if (ids == null) return new byte[0x10];

            byte[] bytes = new byte[0x04 + ids.Count * 4];
            BitConverter.GetBytes(ids.Count).CopyTo(bytes, 0);
            for (int i = 0; i < ids.Count; i++)
            {
                BitConverter.GetBytes(ids[i]).CopyTo(bytes, 0x04 + i * 0x04);
            }
            return bytes;
        }


        public byte[] GetSplineBytes(List<Spline> splines)
        {
            if (splines == null) return new byte[0x10];

            List<byte> splineData = new List<byte>();
            List<int> offsets = new List<int>();

            int offset = 0;
            foreach (Spline spline in splines)
            {
                byte[] splineBytes = spline.ToByteArray();
                splineData.AddRange(splineBytes);
                offsets.Add(offset);
                offset += splineBytes.Length;
            }

            byte[] offsetBlock = new byte[GetLength(offsets.Count * 4)];
            for (int i = 0; i < offsets.Count; i++)
            {
                WriteUint(offsetBlock, i * 4, (uint)offsets[i]);
            }

            var bytes = new byte[0x10 + offsetBlock.Length + splineData.Count];
            WriteUint(bytes, 0,     (uint)splines.Count);
            WriteUint(bytes, 0x04,  (uint)(0x10 + offsetBlock.Length));
            WriteUint(bytes, 0x08,  (uint)(splineData.Count));
            offsetBlock.CopyTo(bytes, 0x10);
            splineData.CopyTo(bytes, 0x10 + offsetBlock.Length);

            return bytes;
        }

        public byte[] GetPvarSizeBytes(List<byte[]> pVars)
        {
            if (pVars == null) return new byte[0x10];

            byte[] bytes = new byte[pVars.Count * 8];
            uint offset = 0;
            for (int i = 0; i < pVars.Count; i++)
            {
                WriteUint(bytes, (i * 8) + 0x00, offset);
                WriteUint(bytes, (i * 8) + 0x04, (uint)pVars[i].Length);
                offset += (uint)pVars[i].Length;
            }
            return bytes;
        }

        public byte[] GetPvarBytes(List<byte[]> pVars)
        {
            if (pVars == null) return new byte[0x10];

            var bytes = new byte[pVars.Sum(arr => arr.Length)];
            int index = 0;
            foreach (var pVar in pVars)
            {
                pVar.CopyTo(bytes, index);
                index += pVar.Length;
            }

            return bytes;
        }

        public byte[] GetOcclusionBytes(OcclusionData occlusionData)
        {
            if (occlusionData == null) return new byte[0x10];

            return occlusionData.ToByteArray();
        }

    }
}<|MERGE_RESOLUTION|>--- conflicted
+++ resolved
@@ -12,11 +12,7 @@
     {
         public const int MOBYLENGTH = 0x78;
 
-<<<<<<< HEAD
         public void Save(Level level, string fileName)
-=======
-        public void Save(Level level, String fileName)
->>>>>>> 21689de9
         {
             FileStream fs = File.Open(fileName, FileMode.Create);
 
@@ -27,17 +23,6 @@
             {
                 type88Pointer =     SeekWrite(fs, SerializeLevelObjects(level.type88s, Type88.ELEMENTSIZE)),
                 levelVarPointer =   SeekWrite(fs, level.levelVariables.serialize()),
-<<<<<<< HEAD
-                englishPointer =    SeekWrite(fs, level.english),
-                lang2Pointer =      SeekWrite(fs, level.lang2),
-                frenchPointer =     SeekWrite(fs, level.french),
-                germanPointer =     SeekWrite(fs, level.german),
-                spanishPointer =    SeekWrite(fs, level.spanish),
-                italianPointer =    SeekWrite(fs, level.italian),
-                lang7Pointer =      SeekWrite(fs, level.lang7),
-                lang8Pointer =      SeekWrite(fs, level.lang8),
-                type04Pointer =     SeekWrite(fs, SerializeLevelObjects(level.type04s, Type04.ELEMENTSIZE)),
-=======
                 englishPointer =    SeekWrite(fs, GetLangBytes(level.english)),
                 lang2Pointer =      SeekWrite(fs, GetLangBytes(level.lang2)),
                 frenchPointer =     SeekWrite(fs, GetLangBytes(level.french)),
@@ -46,8 +31,7 @@
                 italianPointer =    SeekWrite(fs, GetLangBytes(level.italian)),
                 lang7Pointer =      SeekWrite(fs, GetLangBytes(level.lang7)),
                 lang8Pointer =      SeekWrite(fs, GetLangBytes(level.lang8)),
-                type04Pointer =     SeekWrite(fs, GetType04Bytes(level.type04s)),
->>>>>>> 21689de9
+                type04Pointer =     SeekWrite(fs, SerializeLevelObjects(level.type04s, Type04.ELEMENTSIZE)),
                 type80Pointer =     SeekWrite(fs, GetType80Bytes(level.type80s)),
                 cameraPointer =     SeekWrite(fs, SerializeLevelObjects(level.gameCameras, GameCamera.ELEMENTSIZE)),
                 type0CPointer =     SeekWrite(fs, SerializeLevelObjects(level.type0Cs, Type0C.ELEMENTSIZE)),
@@ -120,8 +104,8 @@
             int totalSize = headerSize + dataSize;
             byte[] bytes = new byte[totalSize];
 
-            WriteUint(ref bytes, 0, (uint)languageData.Count());
-            WriteUint(ref bytes, 4, (uint)totalSize);
+            WriteUint(bytes, 0, (uint)languageData.Count());
+            WriteUint(bytes, 4, (uint)totalSize);
 
             int textPos = headerSize;
             int headerPos = 8;
@@ -136,10 +120,10 @@
 
                 System.Text.Encoding.ASCII.GetBytes(entry.Value, 0, entry.Value.Length, bytes, textPos);
 
-                WriteUint(ref bytes, headerPos, (uint)textPos);
-                WriteUint(ref bytes, headerPos + 4, (uint)entry.Key);
-                WriteUint(ref bytes, headerPos + 8, 0xFFFFFFFF);
-                WriteUint(ref bytes, headerPos + 12, 0);
+                WriteUint(bytes, headerPos, (uint)textPos);
+                WriteUint(bytes, headerPos + 4, (uint)entry.Key);
+                WriteUint(bytes, headerPos + 8, 0xFFFFFFFF);
+                WriteUint(bytes, headerPos + 12, 0);
                 headerPos += 16;
                 textPos += entrySize;
             }
