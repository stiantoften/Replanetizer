--- conflicted
+++ resolved
@@ -1,709 +1,771 @@
-using System;
-using System.Collections.Generic;
-using System.Drawing;
-using System.IO;
-using System.Linq;
-using System.Windows.Forms;
-using OpenTK;
-using OpenTK.Graphics.OpenGL;
-using OpenTK.Input;
-
-namespace RatchetEdit
-{
-    public partial class Main : Form
-    {
-        public Level level;
-        public ModelViewer modelViewer;
-
-        //OpenGL variables
-        Matrix4 worldView;
-        Matrix4 projection;
-        Matrix4 view;
-        public int shaderID;
-        int colorShaderID;
-        int matrixID;
-        int colorID;
-        int currentSplineVertex = 0;
-        //Input variables
-        bool rMouse = false;
-        bool lMouse = false;
-        int lastMouseX = 0;
-        int lastMouseY = 0;
-        public LevelObject selectedObject;
-
-        List<string> modelNames;
-
-        Camera camera;
-
-        TreeNode primedTreeNode = null;
-
-        bool invalidate = false;
-        bool suppressTreeViewSelectEvent = false;
-        
-        public Main()
-        {
-            InitializeComponent();
-        }
-
-        private void Main_Load(object sender, EventArgs e)
-        {
-            glControl1.MakeCurrent();
-            camera = new Camera();
-            //Generate vertex array
-            int VAO;
-            GL.GenVertexArrays(1, out VAO);
-            GL.BindVertexArray(VAO);
-
-            //Setup openGL variables
-            GL.ClearColor(Color.SkyBlue);
-            GL.Enable(EnableCap.DepthTest);
-            GL.LineWidth(5.0f);
-
-            //Experimental transparency blend
-            //GL.Enable(EnableCap.Blend);
-            //GL.BlendFunc(BlendingFactor.SrcAlpha, BlendingFactor.OneMinusSrcAlpha);
-
-
-            //Setup general shader
-            shaderID = GL.CreateProgram();
-            loadShader("shaders/vs.glsl", ShaderType.VertexShader, shaderID);
-            loadShader("shaders/fs.glsl", ShaderType.FragmentShader, shaderID);
-            GL.LinkProgram(shaderID);
-
-            //Setup color shader
-            colorShaderID = GL.CreateProgram();
-            loadShader("shaders/colorshadervs.glsl", ShaderType.VertexShader, colorShaderID);
-            loadShader("shaders/colorshaderfs.glsl", ShaderType.FragmentShader, colorShaderID);
-            GL.LinkProgram(colorShaderID);
-
-            matrixID = GL.GetUniformLocation(shaderID, "MVP");
-            colorID = GL.GetUniformLocation(colorShaderID, "incolor");
-            GetModelNames();
-
-        }
-
-        void loadShader(String filename, ShaderType type, int program)
-        {
-            int address = GL.CreateShader(type);
-            using (StreamReader sr = new StreamReader(filename))
-            {
-                GL.ShaderSource(address, sr.ReadToEnd());
-            }
-            GL.CompileShader(address);
-            GL.AttachShader(program, address);
-            Console.WriteLine(GL.GetShaderInfoLog(address));
-        }
-
-        private void mapOpenBtn_Click(object sender, EventArgs e) {
-            if (mapOpenDialog.ShowDialog() == DialogResult.OK) {
-                loadLevel(mapOpenDialog.FileName);
-            }
-        }
-
-        void loadLevel(string fileName) {
-            level = new Level(fileName);
-            InvalidateView();
-            mobyCheck.Enabled = true;
-            tieCheck.Enabled = true;
-            shrubCheck.Enabled = true;
-            collCheck.Enabled = true;
-            terrainCheck.Enabled = true;
-            splineCheck.Enabled = true;
-
-            GenerateObjectTree();
-
-            Moby ratchet = level.mobs[0];
-            camera.MoveBehind(ratchet);
-        }
-
-        public void GenerateObjectTree() {
-            objectTree.CollapseAll();
-            objectTree.Nodes[0].Nodes.Clear();
-            objectTree.Nodes[1].Nodes.Clear();
-            objectTree.Nodes[2].Nodes.Clear();
-            objectTree.Nodes[3].Nodes.Clear();
-
-            foreach (Moby moby in level.mobs) {
-                string modelName = modelNames != null ? modelNames.Find(x => x.Substring(0, 4).ToUpper() == moby.modelID.ToString("X4")) : null;
-                objectTree.Nodes[0].Nodes.Add(modelName != null ? modelName.Split('=')[1].Substring(1) : moby.modelID.ToString("X"));
-            }
-            foreach (Tie tie in level.ties) {
-                string tieName = tie.modelID.ToString("X");
-                objectTree.Nodes[1].Nodes.Add(tieName);
-            }
-            foreach (Tie shrub in level.shrubs) {
-                string shrubName = shrub.modelID.ToString("X");
-                objectTree.Nodes[2].Nodes.Add(shrubName);
-            }
-            foreach (Spline spline in level.splines) {
-                string splineName = spline.name.ToString("X");
-                objectTree.Nodes[3].Nodes.Add(splineName);
-            }
-        }
-
-        public void GetModelNames()
-        {
-            modelNames = new List<string>();
-            string stringCounter;
-            StreamReader stream = null;
-            try
-            {
-
-                stream = new StreamReader(Application.StartupPath + "/ModelListRC1.txt");
-                //Console.WriteLine("Loaded model names for Ratchet & Clank.");
-
-            }
-            catch (FileNotFoundException e)
-            {
-                Console.WriteLine(e);
-                Console.WriteLine("Model list file not found! No names for you!");
-                modelNames = null;
-                return;
-            }
-            while ((stringCounter = stream.ReadLine()) != null)
-            {
-                modelNames.Add(stringCounter);
-            }
-            stream.Close();
-        }
-
-        #region Open Viewers
-        private void OpenModelViewer()
-        {
-            if (modelViewer == null || modelViewer.IsDisposed)
-            {
-                modelViewer = new ModelViewer(this);
-                modelViewer.Show();
-            }
-            else
-            {
-                modelViewer.BringToFront();
-            }
-        }
-        #endregion
-
-        private void modelViewerToolBtn_Click(object sender, EventArgs e) {
-            if (selectedObject == null) return;
-            OpenModelViewer();
-        }
-
-        private void openModelViewerBtn_Click(object sender, EventArgs e) {
-            if (selectedObject == null) return;
-            OpenModelViewer();
-        }
-
-        private void exitToolBtn_Click(object sender, EventArgs e) {
-            Close();
-        }
-
-<<<<<<< HEAD
-        private void UpdateEditorValues() {
-            if(selectedObject != null) {
-=======
-        private void updateEditorValues() {
-            
-            if(selectedObject as Spline != null)
-            {
-                Spline spline = (Spline)selectedObject;
-                spline.position = new Vector3(spline.vertexBuffer[(currentSplineVertex * 3) + 0],
-                    spline.vertexBuffer[(currentSplineVertex * 3) + 1],
-                    spline.vertexBuffer[(currentSplineVertex * 3) + 2]);
-            }
-            properies.Update();
-
-            /*if(selectedObject != null) {
->>>>>>> cc916384
-                if (selectedObject as ModelObject != null) {
-                    modelIDBox.Text = ((ModelObject)selectedObject).modelID.ToString("X");
-                }
-
-                rotxBox.Value = (decimal)Utilities.toDegrees(selectedObject.rotation.X);
-                rotyBox.Value = (decimal)Utilities.toDegrees(selectedObject.rotation.Y);
-                rotzBox.Value = (decimal)Utilities.toDegrees(selectedObject.rotation.Z);
-                scaleBox.Value = (decimal)selectedObject.scale;
-
-                xBox.Value = (decimal)selectedObject.position.X;
-                yBox.Value = (decimal)selectedObject.position.Y;
-                zBox.Value = (decimal)selectedObject.position.Z;
-               
-            }
-            else {
-                modelIDBox.Text = "0";
-                splineVertex.Value = 0;
-                xBox.Value = 0;
-                yBox.Value = 0;
-                zBox.Value = 0;
-                rotxBox.Value = 0;
-                rotyBox.Value = 0;
-                rotzBox.Value = 0;
-                scaleBox.Value = 1;
-            }*/
-        }
-        private void glControl1_Paint(object sender, PaintEventArgs e) { Render(); }
-
-        private void Render() {
-            //Update ui label texts
-            camXLabel.Text = String.Format("X: {0}", Utilities.round(camera.position.X,2).ToString());
-            camYLabel.Text = String.Format("Y: {0}", Utilities.round(camera.position.Y, 2).ToString());
-            camZLabel.Text = String.Format("Z: {0}", Utilities.round(camera.position.Z, 2).ToString());
-            pitchLabel.Text = String.Format("Pitch: {0}", Utilities.round(Utilities.toDegrees(camera.rotation.X), 2).ToString());
-            yawLabel.Text = String.Format("Yaw: {0}", Utilities.round(Utilities.toDegrees(camera.rotation.Z), 2).ToString());
-            
-
-            //Render gl surface
-            glControl1.MakeCurrent();
-            GL.Clear(ClearBufferMask.ColorBufferBit | ClearBufferMask.DepthBufferBit);
-            worldView = view * projection;
-
-            GL.UseProgram(colorShaderID);
-            GL.EnableVertexAttribArray(0);
-
-            if (splineCheck.Checked && splineCheck.Enabled) {
-                foreach (Spline spline in level.splines) {
-                    drawSpline(spline);
-                }
-            }
-
-            if (selectedObject as ModelObject != null) {
-                drawModelMesh((ModelObject)selectedObject);
-            }
-
-            GL.EnableVertexAttribArray(1);
-            GL.UseProgram(shaderID);
-
-            if (mobyCheck.Checked && mobyCheck.Enabled) 
-                foreach (Moby mob in level.mobs) drawModelObject(mob);
-
-            if (tieCheck.Checked && tieCheck.Enabled)
-                foreach (Tie tie in level.ties) drawModelObject(tie);
-
-            if (shrubCheck.Checked && splineCheck.Enabled)
-                foreach (Tie shrub in level.shrubs)  drawModelObject(shrub);
-            
-            if (terrainCheck.Checked && terrainCheck.Enabled)
-            {
-                GL.UniformMatrix4(matrixID, false, ref worldView);
-
-                foreach (TerrainModel hd in level.terrains)
-                {
-                    if (hd.vertexBuffer != null)
-                    {
-                        hd.getVBO();
-                        hd.getIBO();
-
-                        //Bind textures one by one, applying it to the relevant vertices based on the index array
-                        foreach (TextureConfig conf in hd.textureConfig)
-                        {
-                            GL.BindTexture(TextureTarget.Texture2D, (conf.ID > 0) ? level.textures[conf.ID].getTexture() : 0);
-                            GL.DrawElements(PrimitiveType.Triangles, conf.size, DrawElementsType.UnsignedShort, conf.start * sizeof(ushort));
-                        }
-
-                    }
-                }
-            }
-
-            GL.DisableVertexAttribArray(1);
-            GL.DisableVertexAttribArray(0);
-            glControl1.SwapBuffers();
-            //Console.WriteLine("Painted" + cnt++.ToString());
-            invalidate = false;
-        }
-
-        //Called every frame
-        public void Tick() {
-            float deltaTime = 0.016f;
-
-            float moveSpeed = 10;
-            float boostMultiplier = 4;
-            float multiplier = ModifierKeys == Keys.Shift ? boostMultiplier : 1;
-
-            Vector3 moveDir = GetInputAxes();
-            if (moveDir.Length > 0) {
-                moveDir *= moveSpeed * multiplier * deltaTime;
-                InvalidateView();
-            }
-
-
-            if (rMouse) {
-                float pitch = camera.rotation.X;
-                float yaw = camera.rotation.Z;
-                yaw -= (Cursor.Position.X - lastMouseX) * camera.speed * 0.016f;
-                pitch -= (Cursor.Position.Y - lastMouseY) * camera.speed * 0.016f;
-                pitch = MathHelper.Clamp(pitch, MathHelper.DegreesToRadians(-89.9f), MathHelper.DegreesToRadians(89.9f));
-                camera.SetRotation(pitch, yaw);
-                InvalidateView();
-            }
-
-            lastMouseX = Cursor.Position.X;
-            lastMouseY = Cursor.Position.Y;
-
-            Matrix3 rot = Matrix3.CreateRotationX(camera.rotation.X) * Matrix3.CreateRotationY(camera.rotation.Y) * Matrix3.CreateRotationZ(camera.rotation.Z);
-            camera.Translate(Vector3.Transform(moveDir, rot));
-            Vector3 forward = Vector3.Transform(Vector3.UnitY, rot);
-
-            view = Matrix4.LookAt(camera.position, camera.position + forward, Vector3.UnitZ);
-
-            if (invalidate) {
-                glControl1.Invalidate();
-            }
-        }
-
-        private Vector3 GetInputAxes() {
-            KeyboardState keyState = Keyboard.GetState();
-
-            float xAxis = 0, yAxis = 0, zAxis = 0;
-
-            if (keyState.IsKeyDown(Key.W)) yAxis++;
-            if (keyState.IsKeyDown(Key.S)) yAxis--;
-            if (keyState.IsKeyDown(Key.A)) xAxis--;
-            if (keyState.IsKeyDown(Key.D)) xAxis++;
-            if (keyState.IsKeyDown(Key.Q)) zAxis--;
-            if (keyState.IsKeyDown(Key.E)) zAxis++;
-            
-            return new Vector3(xAxis, yAxis, zAxis);
-        }
-
-        private void glControl1_MouseDown(object sender, System.Windows.Forms.MouseEventArgs e) {
-            rMouse = e.Button == MouseButtons.Right;
-            lMouse = e.Button == MouseButtons.Left;
-        }
-
-        private void glControl1_MouseUp(object sender, System.Windows.Forms.MouseEventArgs e) {
-            rMouse = false;
-            lMouse = false;
-        }
-
-        private void glControl1_Resize(object sender, EventArgs e) {
-            GL.Viewport(0, 0, glControl1.Width, glControl1.Height);
-            projection = Matrix4.CreatePerspectiveFieldOfView((float)Math.PI / 3, (float)glControl1.Width / glControl1.Height, 0.1f, 800.0f);
-        }
-
-        private void enableCheck(object sender, EventArgs e) {
-            InvalidateView();
-        }
-
-        private void glControl1_MouseClick(object sender, System.Windows.Forms.MouseEventArgs e) {
-            if (e.Button == MouseButtons.Left && level != null)
-            {
-                LevelObject obj = GetObjectAtScreenPosition(e.Location.X, e.Location.Y);
-                SelectObject(obj);
-
-            }
-        }
-
-        public LevelObject GetObjectAtScreenPosition(int x, int y) {
-            LevelObject returnObject = null;
-            TreeNode returnNode = null;
-            int offset = 0;
-            glControl1.MakeCurrent();
-            GL.Clear(ClearBufferMask.ColorBufferBit | ClearBufferMask.DepthBufferBit);
-            GL.UseProgram(colorShaderID);
-            GL.EnableVertexAttribArray(0);
-            worldView = view * projection;
-
-            if (mobyCheck.Checked) {
-                GL.ClearColor(0, 0, 0, 0);
-                offset = 0;
-                fakeDrawObjects(level.mobs.Cast<ModelObject>().ToList(), offset);
-            }
-            if (tieCheck.Checked) {
-                offset += level.mobs.Count;
-                fakeDrawObjects(level.ties.Cast<ModelObject>().ToList(), offset);
-            }
-            if (shrubCheck.Checked) {
-                offset += level.ties.Count;
-                fakeDrawObjects(level.shrubs.Cast<ModelObject>().ToList(), offset);
-            }
-            if (splineCheck.Checked) {
-                offset += level.shrubs.Count;
-                fakeDrawSplines(level.splines, offset);
-            }
-
-            Pixel pixel = new Pixel();
-            GL.ReadPixels(x, glControl1.Height - y, 1, 1, PixelFormat.Rgba, PixelType.UnsignedByte, ref pixel);
-            GL.ClearColor(Color.SkyBlue);
-            if (pixel.A == 0) {
-                int id = (int)pixel.ToUInt32();
-                if (id < level.mobs?.Count) {
-                    returnObject = level.mobs[id];
-                    returnNode = objectTree.Nodes[0].Nodes[id];
-                }
-                else if (id - level.mobs?.Count < level.ties?.Count) {
-                    returnObject = level.ties[id - level.mobs.Count];
-                    returnNode = objectTree.Nodes[1].Nodes[id - level.mobs.Count];
-                }
-                else if (id - (level.mobs?.Count + level.ties?.Count) < level.shrubs?.Count) {
-                    returnObject = level.shrubs[id - (level.mobs.Count + level.ties.Count)];
-                    returnNode = objectTree.Nodes[2].Nodes[id - offset];
-                }
-                else if (id - offset < level.splines?.Count) {
-                    returnObject = level.splines[id - offset];
-                    returnNode = objectTree.Nodes[3].Nodes[id - offset];
-                }
-            }
-
-           primedTreeNode = returnNode;
-
-            return returnObject;
-        }
-        
-        void SelectObject(LevelObject levelObject = null) {
-            if (levelObject == null) {
-                selectedObject = null;
-                UpdateEditorValues();
-                InvalidateView();
-                currentSplineVertex = 0;
-                return;
-            }
-            
-            if (ReferenceEquals(levelObject,selectedObject) && levelObject as ModelObject != null) {
-                OpenModelViewer();
-                return;
-            }
-
-            selectedObject = levelObject;
-            properies.SelectedObject = selectedObject;
-            if (primedTreeNode != null) {
-                suppressTreeViewSelectEvent = true;
-                objectTree.SelectedNode = primedTreeNode;
-                primedTreeNode = null;
-            }
-            currentSplineVertex = 0;
-            UpdateEditorValues();
-            InvalidateView();
-        }
-
-        public void CloneMoby(Moby moby) {
-            Moby newMoby = moby.Clone() as Moby;
-            if (newMoby == null) return;
-
-            level.mobs.Add(newMoby);
-            GenerateObjectTree();
-            SelectObject(newMoby);
-            InvalidateView();
-        }
-
-        public void DeleteMoby(Moby moby) {
-            level.mobs.Remove(moby);
-            GenerateObjectTree();
-            SelectObject(null);
-            InvalidateView();
-        }
-        #region RenderFunctions
-        public void drawSpline(Spline spline) {
-            Vector4 color;
-            if (spline == selectedObject) color = new Vector4(1, 0, 1, 1);
-            else color = new Vector4(1, 1, 1, 1);
-
-            GL.UseProgram(colorShaderID);
-            GL.EnableVertexAttribArray(0);
-            GL.UniformMatrix4(matrixID, false, ref worldView);
-            GL.Uniform4(colorID, color);
-            spline.getVBO();
-            GL.DrawArrays(PrimitiveType.LineStrip, 0, spline.vertexBuffer.Length / 3);
-        }
-
-        private void drawModelObject(ModelObject obj) {
-            if (obj.model.vertexBuffer != null) {
-                Matrix4 mvp = obj.modelMatrix * worldView;  //Has to be done in this order to work correctly
-                GL.UniformMatrix4(matrixID, false, ref mvp);
-
-                obj.model.getVBO();
-                obj.model.getIBO();
-
-                //Bind textures one by one, applying it to the relevant vertices based on the index array
-                foreach (TextureConfig conf in obj.model.textureConfig) {
-                    GL.BindTexture(TextureTarget.Texture2D, (conf.ID > 0) ? level.textures[conf.ID].getTexture() : 0);
-                    GL.DrawElements(PrimitiveType.Triangles, conf.size, DrawElementsType.UnsignedShort, conf.start * sizeof(ushort));
-                }
-            }
-        }
-
-        public void drawModelMesh(ModelObject levelObject) {
-            if (levelObject != null) {
-                if (levelObject.model != null && levelObject.model.vertexBuffer != null && levelObject.modelMatrix != null) {
-                    GL.UseProgram(colorShaderID);
-                    GL.EnableVertexAttribArray(0);
-                    Matrix4 mvp = levelObject.modelMatrix * worldView;
-                    GL.Uniform4(colorID, new Vector4(1, 1, 1, 1));
-                    GL.UniformMatrix4(matrixID, false, ref mvp);
-                    levelObject.model.getVBO();
-                    levelObject.model.getIBO();
-                    GL.PolygonMode(MaterialFace.FrontAndBack, PolygonMode.Line);
-                    GL.DrawElements(PrimitiveType.Triangles, levelObject.model.indexBuffer.Length, DrawElementsType.UnsignedShort, 0);
-                    GL.PolygonMode(MaterialFace.FrontAndBack, PolygonMode.Fill);
-                }
-            }
-        }
-
-        public void fakeDrawSplines(List<Spline> splines, int offset) {
-            foreach (Spline spline in splines) {
-                GL.UseProgram(colorShaderID);
-                GL.EnableVertexAttribArray(0);
-                GL.UniformMatrix4(matrixID, false, ref worldView);
-                int objectIndex = splines.IndexOf(spline);
-                byte[] cols = BitConverter.GetBytes(objectIndex + offset);
-                GL.Uniform4(colorID, new Vector4(cols[0] / 255f, cols[1] / 255f, cols[2] / 255f, 1));
-                spline.getVBO();
-                GL.DrawArrays(PrimitiveType.LineStrip, 0, spline.vertexBuffer.Length / 3);
-            }
-        }
-        public void fakeDrawObjects(List<ModelObject> levelObjects, int offset) {
-            foreach (ModelObject levelObject in levelObjects) {
-                if (levelObject.model.vertexBuffer != null) {
-                    Matrix4 mvp = levelObject.modelMatrix * worldView;  //Has to be done in this order to work correctly
-                    GL.UniformMatrix4(matrixID, false, ref mvp);
-
-                    levelObject.model.getVBO();
-                    levelObject.model.getIBO();
-
-                    int objectIndex = levelObjects.IndexOf(levelObject);
-                    byte[] cols = BitConverter.GetBytes(objectIndex + offset);
-                    GL.Uniform4(colorID, new Vector4(cols[0] / 255f, cols[1] / 255f, cols[2] / 255f, 1));
-                    GL.DrawElements(PrimitiveType.Triangles, levelObject.model.indexBuffer.Length, DrawElementsType.UnsignedShort, 0);
-                }
-            }
-        }
-        #endregion
-<<<<<<< HEAD
-
-        #region Position Input Events
-        private void xBox_ValueChanged(object sender, EventArgs e) {
-            if (selectedObject == null) return;
-            Vector3 position = selectedObject.position;
-            selectedObject.Translate((float)xBox.Value - position.X, 0, 0);
-            //Spline spline = (Spline)selectedObject;
-            //spline.vertexBuffer[(currentSplineVertex * 3) + 0] = (float)xBox.Value;
-            
-            InvalidateView();
-        }
-
-        private void yBox_ValueChanged(object sender, EventArgs e) {
-            if (selectedObject == null) return;
-            Vector3 position = selectedObject.position;
-            selectedObject.Translate(0, (float)yBox.Value - position.Y, 0);
-
-            InvalidateView();
-        }
-
-        private void zBox_ValueChanged(object sender, EventArgs e)
-        {
-            if (selectedObject == null) return;
-            selectedObject.Translate(0, 0, (float)zBox.Value - selectedObject.position.Z);
-            InvalidateView();
-        }
-        #endregion
-        #region Rotation Input Events
-        private void rotxBox_ValueChanged(object sender, EventArgs e) {
-            if (selectedObject != null) {
-                float value = Utilities.toRadians((float)rotxBox.Value);
-                selectedObject.Rotate(value - selectedObject.rotation.X, 0, 0);
-                InvalidateView();
-            }
-        }
-
-        private void rotyBox_ValueChanged(object sender, EventArgs e) {
-            if (selectedObject != null) {
-                float value = Utilities.toRadians((float)rotyBox.Value);
-                selectedObject.Rotate(0, value - selectedObject.rotation.Y, 0);
-                InvalidateView();
-            }
-        }
-
-        private void rotzBox_ValueChanged(object sender, EventArgs e) {
-            if (selectedObject != null) {
-                float value = Utilities.toRadians((float)rotzBox.Value);
-                selectedObject.Rotate(0, 0, value - selectedObject.rotation.Z);
-                InvalidateView();
-            }
-        }
-        #endregion
-=======
->>>>>>> cc916384
-        #region Misc Input Events
-        private void objectTree_AfterSelect(object sender, TreeViewEventArgs e) {
-            if (e.Node.Parent == objectTree.Nodes[0]) {
-                if (!suppressTreeViewSelectEvent) {
-                    SelectObject(level.mobs[e.Node.Index]);
-                }
-                suppressTreeViewSelectEvent = false;
-            }
-        }
-
-        private void gotoPositionBtn_Click(object sender, EventArgs e) {
-            if (selectedObject == null) return;
-            camera.MoveBehind(selectedObject);
-            InvalidateView();
-        }
-
-<<<<<<< HEAD
-        private void scaleBox_ValueChanged(object sender, EventArgs e) {
-            if (selectedObject as Moby != null) {
-                Moby moby = (Moby)selectedObject;
-                moby.scale = (float)scaleBox.Value;
-                moby.UpdateTransform();
-                InvalidateView();
-            }
-        }
-
-=======
->>>>>>> cc916384
-        private void cloneButton_Click(object sender, EventArgs e) {
-            if (selectedObject as Moby != null) {
-                Moby moby = (Moby)selectedObject;
-                CloneMoby(moby);
-            }
-        }
-
-        private void deleteButton_Click(object sender, EventArgs e) {
-            if (selectedObject as Moby != null) {
-                Moby moby = (Moby)selectedObject;
-                DeleteMoby(moby);
-            }
-        }
-        private void splineVertex_ValueChanged(object sender, EventArgs e) {
-            currentSplineVertex = (int)splineVertex.Value;
-            UpdateEditorValues();
-        }
-        private void tickTimer_Tick(object sender, EventArgs e) {
-            Tick();
-        }
-        #endregion
-
-        void InvalidateView() {
-            invalidate = true;
-        }
-
-        struct Pixel {
-            public byte R, G, B, A;
-
-            public Pixel(byte[] input) {
-                R = input[0];
-                G = input[1];
-                B = input[2];
-                A = input[3];
-            }
-
-            public uint ToUInt32() {
-                byte[] temp = new byte[] { R, G, B, A };
-                return BitConverter.ToUInt32(temp, 0);
-            }
-
-            public override string ToString() {
-                return R + ", " + G + ", " + B + ", " + A;
-            }
-        }
-
-        private void propertyGrid1_PropertyValueChanged(object s, PropertyValueChangedEventArgs e)
-        {
-            if (selectedObject as Spline != null)
-            {
-                Spline spline = (Spline)selectedObject;
-                spline.vertexBuffer[(currentSplineVertex * 3) + 0] = spline.position.X;
-                spline.vertexBuffer[(currentSplineVertex * 3) + 1] = spline.position.Y;
-                spline.vertexBuffer[(currentSplineVertex * 3) + 2] = spline.position.Z;
-                invalidate = true;
-            }
-        }
-    }
-}
+using System;
+using System.Collections.Generic;
+using System.Drawing;
+using System.IO;
+using System.Linq;
+using System.Windows.Forms;
+using OpenTK;
+using OpenTK.Graphics.OpenGL;
+using OpenTK.Input;
+
+namespace RatchetEdit
+{
+    public partial class Main : Form
+    {
+        public Level level;
+        public ModelViewer modelViewer;
+
+        //OpenGL variables
+        Matrix4 worldView;
+        Matrix4 projection;
+        Matrix4 view;
+        public int shaderID;
+        int colorShaderID;
+        int matrixID;
+        int colorID;
+        int currentSplineVertex = 0;
+        //Input variables
+        bool rMouse = false;
+        bool lMouse = false;
+        int lastMouseX = 0;
+        int lastMouseY = 0;
+        public LevelObject selectedObject;
+
+        List<string> modelNames;
+
+        Camera camera;
+
+        TreeNode primedTreeNode = null;
+
+        bool invalidate = false;
+        bool suppressTreeViewSelectEvent = false;
+
+        public Main()
+        {
+            InitializeComponent();
+        }
+
+        private void Main_Load(object sender, EventArgs e)
+        {
+            glControl1.MakeCurrent();
+            camera = new Camera();
+            //Generate vertex array
+            int VAO;
+            GL.GenVertexArrays(1, out VAO);
+            GL.BindVertexArray(VAO);
+
+            //Setup openGL variables
+            GL.ClearColor(Color.SkyBlue);
+            GL.Enable(EnableCap.DepthTest);
+            GL.LineWidth(5.0f);
+
+            //Experimental transparency blend
+            //GL.Enable(EnableCap.Blend);
+            //GL.BlendFunc(BlendingFactor.SrcAlpha, BlendingFactor.OneMinusSrcAlpha);
+
+
+            //Setup general shader
+            shaderID = GL.CreateProgram();
+            loadShader("shaders/vs.glsl", ShaderType.VertexShader, shaderID);
+            loadShader("shaders/fs.glsl", ShaderType.FragmentShader, shaderID);
+            GL.LinkProgram(shaderID);
+
+            //Setup color shader
+            colorShaderID = GL.CreateProgram();
+            loadShader("shaders/colorshadervs.glsl", ShaderType.VertexShader, colorShaderID);
+            loadShader("shaders/colorshaderfs.glsl", ShaderType.FragmentShader, colorShaderID);
+            GL.LinkProgram(colorShaderID);
+
+            matrixID = GL.GetUniformLocation(shaderID, "MVP");
+            colorID = GL.GetUniformLocation(colorShaderID, "incolor");
+            GetModelNames();
+
+        }
+
+        void loadShader(String filename, ShaderType type, int program)
+        {
+            int address = GL.CreateShader(type);
+            using (StreamReader sr = new StreamReader(filename))
+            {
+                GL.ShaderSource(address, sr.ReadToEnd());
+            }
+            GL.CompileShader(address);
+            GL.AttachShader(program, address);
+            Console.WriteLine(GL.GetShaderInfoLog(address));
+        }
+
+        private void mapOpenBtn_Click(object sender, EventArgs e)
+        {
+            if (mapOpenDialog.ShowDialog() == DialogResult.OK)
+            {
+                loadLevel(mapOpenDialog.FileName);
+            }
+        }
+
+        void loadLevel(string fileName)
+        {
+            level = new Level(fileName);
+            InvalidateView();
+            mobyCheck.Enabled = true;
+            tieCheck.Enabled = true;
+            shrubCheck.Enabled = true;
+            collCheck.Enabled = true;
+            terrainCheck.Enabled = true;
+            splineCheck.Enabled = true;
+
+            GenerateObjectTree();
+
+            Moby ratchet = level.mobs[0];
+            camera.MoveBehind(ratchet);
+        }
+
+        public void GenerateObjectTree()
+        {
+            objectTree.CollapseAll();
+            objectTree.Nodes[0].Nodes.Clear();
+            objectTree.Nodes[1].Nodes.Clear();
+            objectTree.Nodes[2].Nodes.Clear();
+            objectTree.Nodes[3].Nodes.Clear();
+
+            foreach (Moby moby in level.mobs)
+            {
+                string modelName = modelNames != null ? modelNames.Find(x => x.Substring(0, 4).ToUpper() == moby.modelID.ToString("X4")) : null;
+                objectTree.Nodes[0].Nodes.Add(modelName != null ? modelName.Split('=')[1].Substring(1) : moby.modelID.ToString("X"));
+            }
+            foreach (Tie tie in level.ties)
+            {
+                string tieName = tie.modelID.ToString("X");
+                objectTree.Nodes[1].Nodes.Add(tieName);
+            }
+            foreach (Tie shrub in level.shrubs)
+            {
+                string shrubName = shrub.modelID.ToString("X");
+                objectTree.Nodes[2].Nodes.Add(shrubName);
+            }
+            foreach (Spline spline in level.splines)
+            {
+                string splineName = spline.name.ToString("X");
+                objectTree.Nodes[3].Nodes.Add(splineName);
+            }
+        }
+
+        public void GetModelNames()
+        {
+            modelNames = new List<string>();
+            string stringCounter;
+            StreamReader stream = null;
+            try
+            {
+
+                stream = new StreamReader(Application.StartupPath + "/ModelListRC1.txt");
+                //Console.WriteLine("Loaded model names for Ratchet & Clank.");
+
+            }
+            catch (FileNotFoundException e)
+            {
+                Console.WriteLine(e);
+                Console.WriteLine("Model list file not found! No names for you!");
+                modelNames = null;
+                return;
+            }
+            while ((stringCounter = stream.ReadLine()) != null)
+            {
+                modelNames.Add(stringCounter);
+            }
+            stream.Close();
+        }
+
+        #region Open Viewers
+        private void OpenModelViewer()
+        {
+            if (modelViewer == null || modelViewer.IsDisposed)
+            {
+                modelViewer = new ModelViewer(this);
+                modelViewer.Show();
+            }
+            else
+            {
+                modelViewer.BringToFront();
+            }
+        }
+        #endregion
+
+        private void modelViewerToolBtn_Click(object sender, EventArgs e)
+        {
+            if (selectedObject == null) return;
+            OpenModelViewer();
+        }
+
+        private void openModelViewerBtn_Click(object sender, EventArgs e)
+        {
+            if (selectedObject == null) return;
+            OpenModelViewer();
+        }
+
+        private void exitToolBtn_Click(object sender, EventArgs e)
+        {
+            Close();
+        }
+
+        private void UpdateEditorValues()
+        {
+
+            if (selectedObject as Spline != null)
+            {
+                Spline spline = (Spline)selectedObject;
+                spline.position = new Vector3(spline.vertexBuffer[(currentSplineVertex * 3) + 0],
+                    spline.vertexBuffer[(currentSplineVertex * 3) + 1],
+                    spline.vertexBuffer[(currentSplineVertex * 3) + 2]);
+            }
+            properies.Update();
+
+            /*if(selectedObject != null) {
+                if (selectedObject as ModelObject != null) {
+                    modelIDBox.Text = ((ModelObject)selectedObject).modelID.ToString("X");
+                }
+
+                rotxBox.Value = (decimal)Utilities.toDegrees(selectedObject.rotation.X);
+                rotyBox.Value = (decimal)Utilities.toDegrees(selectedObject.rotation.Y);
+                rotzBox.Value = (decimal)Utilities.toDegrees(selectedObject.rotation.Z);
+                scaleBox.Value = (decimal)selectedObject.scale;
+
+                xBox.Value = (decimal)selectedObject.position.X;
+                yBox.Value = (decimal)selectedObject.position.Y;
+                zBox.Value = (decimal)selectedObject.position.Z;
+               
+            }
+            else {
+                modelIDBox.Text = "0";
+                splineVertex.Value = 0;
+                xBox.Value = 0;
+                yBox.Value = 0;
+                zBox.Value = 0;
+                rotxBox.Value = 0;
+                rotyBox.Value = 0;
+                rotzBox.Value = 0;
+                scaleBox.Value = 1;
+            }*/
+        }
+        private void glControl1_Paint(object sender, PaintEventArgs e) { Render(); }
+
+        private void Render()
+        {
+            //Update ui label texts
+            camXLabel.Text = String.Format("X: {0}", Utilities.round(camera.position.X, 2).ToString());
+            camYLabel.Text = String.Format("Y: {0}", Utilities.round(camera.position.Y, 2).ToString());
+            camZLabel.Text = String.Format("Z: {0}", Utilities.round(camera.position.Z, 2).ToString());
+            pitchLabel.Text = String.Format("Pitch: {0}", Utilities.round(Utilities.toDegrees(camera.rotation.X), 2).ToString());
+            yawLabel.Text = String.Format("Yaw: {0}", Utilities.round(Utilities.toDegrees(camera.rotation.Z), 2).ToString());
+
+
+            //Render gl surface
+            glControl1.MakeCurrent();
+            GL.Clear(ClearBufferMask.ColorBufferBit | ClearBufferMask.DepthBufferBit);
+            worldView = view * projection;
+
+            GL.UseProgram(colorShaderID);
+            GL.EnableVertexAttribArray(0);
+
+            if (splineCheck.Checked && splineCheck.Enabled)
+            {
+                foreach (Spline spline in level.splines)
+                {
+                    drawSpline(spline);
+                }
+            }
+
+            if (selectedObject as ModelObject != null)
+            {
+                drawModelMesh((ModelObject)selectedObject);
+            }
+
+            GL.EnableVertexAttribArray(1);
+            GL.UseProgram(shaderID);
+
+            if (mobyCheck.Checked && mobyCheck.Enabled)
+                foreach (Moby mob in level.mobs) drawModelObject(mob);
+
+            if (tieCheck.Checked && tieCheck.Enabled)
+                foreach (Tie tie in level.ties) drawModelObject(tie);
+
+            if (shrubCheck.Checked && splineCheck.Enabled)
+                foreach (Tie shrub in level.shrubs) drawModelObject(shrub);
+
+            if (terrainCheck.Checked && terrainCheck.Enabled)
+            {
+                GL.UniformMatrix4(matrixID, false, ref worldView);
+
+                foreach (TerrainModel hd in level.terrains)
+                {
+                    if (hd.vertexBuffer != null)
+                    {
+                        hd.getVBO();
+                        hd.getIBO();
+
+                        //Bind textures one by one, applying it to the relevant vertices based on the index array
+                        foreach (TextureConfig conf in hd.textureConfig)
+                        {
+                            GL.BindTexture(TextureTarget.Texture2D, (conf.ID > 0) ? level.textures[conf.ID].getTexture() : 0);
+                            GL.DrawElements(PrimitiveType.Triangles, conf.size, DrawElementsType.UnsignedShort, conf.start * sizeof(ushort));
+                        }
+
+                    }
+                }
+            }
+
+            GL.DisableVertexAttribArray(1);
+            GL.DisableVertexAttribArray(0);
+            glControl1.SwapBuffers();
+            //Console.WriteLine("Painted" + cnt++.ToString());
+            invalidate = false;
+        }
+
+        //Called every frame
+        public void Tick()
+        {
+            float deltaTime = 0.016f;
+
+            float moveSpeed = 10;
+            float boostMultiplier = 4;
+            float multiplier = ModifierKeys == Keys.Shift ? boostMultiplier : 1;
+
+            Vector3 moveDir = GetInputAxes();
+            if (moveDir.Length > 0)
+            {
+                moveDir *= moveSpeed * multiplier * deltaTime;
+                InvalidateView();
+            }
+
+
+            if (rMouse)
+            {
+                float pitch = camera.rotation.X;
+                float yaw = camera.rotation.Z;
+                yaw -= (Cursor.Position.X - lastMouseX) * camera.speed * 0.016f;
+                pitch -= (Cursor.Position.Y - lastMouseY) * camera.speed * 0.016f;
+                pitch = MathHelper.Clamp(pitch, MathHelper.DegreesToRadians(-89.9f), MathHelper.DegreesToRadians(89.9f));
+                camera.SetRotation(pitch, yaw);
+                InvalidateView();
+            }
+
+            lastMouseX = Cursor.Position.X;
+            lastMouseY = Cursor.Position.Y;
+
+            Matrix3 rot = Matrix3.CreateRotationX(camera.rotation.X) * Matrix3.CreateRotationY(camera.rotation.Y) * Matrix3.CreateRotationZ(camera.rotation.Z);
+            camera.Translate(Vector3.Transform(moveDir, rot));
+            Vector3 forward = Vector3.Transform(Vector3.UnitY, rot);
+
+            view = Matrix4.LookAt(camera.position, camera.position + forward, Vector3.UnitZ);
+
+            if (invalidate)
+            {
+                glControl1.Invalidate();
+            }
+        }
+
+        private Vector3 GetInputAxes()
+        {
+            KeyboardState keyState = Keyboard.GetState();
+
+            float xAxis = 0, yAxis = 0, zAxis = 0;
+
+            if (keyState.IsKeyDown(Key.W)) yAxis++;
+            if (keyState.IsKeyDown(Key.S)) yAxis--;
+            if (keyState.IsKeyDown(Key.A)) xAxis--;
+            if (keyState.IsKeyDown(Key.D)) xAxis++;
+            if (keyState.IsKeyDown(Key.Q)) zAxis--;
+            if (keyState.IsKeyDown(Key.E)) zAxis++;
+
+            return new Vector3(xAxis, yAxis, zAxis);
+        }
+
+        private void glControl1_MouseDown(object sender, System.Windows.Forms.MouseEventArgs e)
+        {
+            rMouse = e.Button == MouseButtons.Right;
+            lMouse = e.Button == MouseButtons.Left;
+        }
+
+        private void glControl1_MouseUp(object sender, System.Windows.Forms.MouseEventArgs e)
+        {
+            rMouse = false;
+            lMouse = false;
+        }
+
+        private void glControl1_Resize(object sender, EventArgs e)
+        {
+            GL.Viewport(0, 0, glControl1.Width, glControl1.Height);
+            projection = Matrix4.CreatePerspectiveFieldOfView((float)Math.PI / 3, (float)glControl1.Width / glControl1.Height, 0.1f, 800.0f);
+        }
+
+        private void enableCheck(object sender, EventArgs e)
+        {
+            InvalidateView();
+        }
+
+        private void glControl1_MouseClick(object sender, System.Windows.Forms.MouseEventArgs e)
+        {
+            if (e.Button == MouseButtons.Left && level != null)
+            {
+                LevelObject obj = GetObjectAtScreenPosition(e.Location.X, e.Location.Y);
+                SelectObject(obj);
+
+            }
+        }
+
+        public LevelObject GetObjectAtScreenPosition(int x, int y)
+        {
+            LevelObject returnObject = null;
+            TreeNode returnNode = null;
+            int offset = 0;
+            glControl1.MakeCurrent();
+            GL.Clear(ClearBufferMask.ColorBufferBit | ClearBufferMask.DepthBufferBit);
+            GL.UseProgram(colorShaderID);
+            GL.EnableVertexAttribArray(0);
+            worldView = view * projection;
+
+            if (mobyCheck.Checked)
+            {
+                GL.ClearColor(0, 0, 0, 0);
+                offset = 0;
+                fakeDrawObjects(level.mobs.Cast<ModelObject>().ToList(), offset);
+            }
+            if (tieCheck.Checked)
+            {
+                offset += level.mobs.Count;
+                fakeDrawObjects(level.ties.Cast<ModelObject>().ToList(), offset);
+            }
+            if (shrubCheck.Checked)
+            {
+                offset += level.ties.Count;
+                fakeDrawObjects(level.shrubs.Cast<ModelObject>().ToList(), offset);
+            }
+            if (splineCheck.Checked)
+            {
+                offset += level.shrubs.Count;
+                fakeDrawSplines(level.splines, offset);
+            }
+
+            Pixel pixel = new Pixel();
+            GL.ReadPixels(x, glControl1.Height - y, 1, 1, PixelFormat.Rgba, PixelType.UnsignedByte, ref pixel);
+            GL.ClearColor(Color.SkyBlue);
+            if (pixel.A == 0)
+            {
+                int id = (int)pixel.ToUInt32();
+                if (id < level.mobs?.Count)
+                {
+                    returnObject = level.mobs[id];
+                    returnNode = objectTree.Nodes[0].Nodes[id];
+                }
+                else if (id - level.mobs?.Count < level.ties?.Count)
+                {
+                    returnObject = level.ties[id - level.mobs.Count];
+                    returnNode = objectTree.Nodes[1].Nodes[id - level.mobs.Count];
+                }
+                else if (id - (level.mobs?.Count + level.ties?.Count) < level.shrubs?.Count)
+                {
+                    returnObject = level.shrubs[id - (level.mobs.Count + level.ties.Count)];
+                    returnNode = objectTree.Nodes[2].Nodes[id - offset];
+                }
+                else if (id - offset < level.splines?.Count)
+                {
+                    returnObject = level.splines[id - offset];
+                    returnNode = objectTree.Nodes[3].Nodes[id - offset];
+                }
+            }
+
+            primedTreeNode = returnNode;
+
+            return returnObject;
+        }
+
+        void SelectObject(LevelObject levelObject = null)
+        {
+            if (levelObject == null)
+            {
+                selectedObject = null;
+                UpdateEditorValues();
+                InvalidateView();
+                currentSplineVertex = 0;
+                return;
+            }
+
+            if (ReferenceEquals(levelObject, selectedObject) && levelObject as ModelObject != null)
+            {
+                OpenModelViewer();
+                return;
+            }
+
+            selectedObject = levelObject;
+            properies.SelectedObject = selectedObject;
+            if (primedTreeNode != null)
+            {
+                suppressTreeViewSelectEvent = true;
+                objectTree.SelectedNode = primedTreeNode;
+                primedTreeNode = null;
+            }
+            currentSplineVertex = 0;
+            UpdateEditorValues();
+            InvalidateView();
+        }
+
+        public void CloneMoby(Moby moby)
+        {
+            Moby newMoby = moby.Clone() as Moby;
+            if (newMoby == null) return;
+
+            level.mobs.Add(newMoby);
+            GenerateObjectTree();
+            SelectObject(newMoby);
+            InvalidateView();
+        }
+
+        public void DeleteMoby(Moby moby)
+        {
+            level.mobs.Remove(moby);
+            GenerateObjectTree();
+            SelectObject(null);
+            InvalidateView();
+        }
+        #region RenderFunctions
+        public void drawSpline(Spline spline)
+        {
+            Vector4 color;
+            if (spline == selectedObject) color = new Vector4(1, 0, 1, 1);
+            else color = new Vector4(1, 1, 1, 1);
+
+            GL.UseProgram(colorShaderID);
+            GL.EnableVertexAttribArray(0);
+            GL.UniformMatrix4(matrixID, false, ref worldView);
+            GL.Uniform4(colorID, color);
+            spline.getVBO();
+            GL.DrawArrays(PrimitiveType.LineStrip, 0, spline.vertexBuffer.Length / 3);
+        }
+
+        private void drawModelObject(ModelObject obj)
+        {
+            if (obj.model.vertexBuffer != null)
+            {
+                Matrix4 mvp = obj.modelMatrix * worldView;  //Has to be done in this order to work correctly
+                GL.UniformMatrix4(matrixID, false, ref mvp);
+
+                obj.model.getVBO();
+                obj.model.getIBO();
+
+                //Bind textures one by one, applying it to the relevant vertices based on the index array
+                foreach (TextureConfig conf in obj.model.textureConfig)
+                {
+                    GL.BindTexture(TextureTarget.Texture2D, (conf.ID > 0) ? level.textures[conf.ID].getTexture() : 0);
+                    GL.DrawElements(PrimitiveType.Triangles, conf.size, DrawElementsType.UnsignedShort, conf.start * sizeof(ushort));
+                }
+            }
+        }
+
+        public void drawModelMesh(ModelObject levelObject)
+        {
+            if (levelObject != null)
+            {
+                if (levelObject.model != null && levelObject.model.vertexBuffer != null && levelObject.modelMatrix != null)
+                {
+                    GL.UseProgram(colorShaderID);
+                    GL.EnableVertexAttribArray(0);
+                    Matrix4 mvp = levelObject.modelMatrix * worldView;
+                    GL.Uniform4(colorID, new Vector4(1, 1, 1, 1));
+                    GL.UniformMatrix4(matrixID, false, ref mvp);
+                    levelObject.model.getVBO();
+                    levelObject.model.getIBO();
+                    GL.PolygonMode(MaterialFace.FrontAndBack, PolygonMode.Line);
+                    GL.DrawElements(PrimitiveType.Triangles, levelObject.model.indexBuffer.Length, DrawElementsType.UnsignedShort, 0);
+                    GL.PolygonMode(MaterialFace.FrontAndBack, PolygonMode.Fill);
+                }
+            }
+        }
+
+        public void fakeDrawSplines(List<Spline> splines, int offset)
+        {
+            foreach (Spline spline in splines)
+            {
+                GL.UseProgram(colorShaderID);
+                GL.EnableVertexAttribArray(0);
+                GL.UniformMatrix4(matrixID, false, ref worldView);
+                int objectIndex = splines.IndexOf(spline);
+                byte[] cols = BitConverter.GetBytes(objectIndex + offset);
+                GL.Uniform4(colorID, new Vector4(cols[0] / 255f, cols[1] / 255f, cols[2] / 255f, 1));
+                spline.getVBO();
+                GL.DrawArrays(PrimitiveType.LineStrip, 0, spline.vertexBuffer.Length / 3);
+            }
+        }
+        public void fakeDrawObjects(List<ModelObject> levelObjects, int offset)
+        {
+            foreach (ModelObject levelObject in levelObjects)
+            {
+                if (levelObject.model.vertexBuffer != null)
+                {
+                    Matrix4 mvp = levelObject.modelMatrix * worldView;  //Has to be done in this order to work correctly
+                    GL.UniformMatrix4(matrixID, false, ref mvp);
+
+                    levelObject.model.getVBO();
+                    levelObject.model.getIBO();
+
+                    int objectIndex = levelObjects.IndexOf(levelObject);
+                    byte[] cols = BitConverter.GetBytes(objectIndex + offset);
+                    GL.Uniform4(colorID, new Vector4(cols[0] / 255f, cols[1] / 255f, cols[2] / 255f, 1));
+                    GL.DrawElements(PrimitiveType.Triangles, levelObject.model.indexBuffer.Length, DrawElementsType.UnsignedShort, 0);
+                }
+            }
+        }
+        #endregion
+        /* 
+                #region Position Input Events
+                private void xBox_ValueChanged(object sender, EventArgs e) {
+                    if (selectedObject == null) return;
+                    Vector3 position = selectedObject.position;
+                    selectedObject.Translate((float)xBox.Value - position.X, 0, 0);
+                    //Spline spline = (Spline)selectedObject;
+                    //spline.vertexBuffer[(currentSplineVertex * 3) + 0] = (float)xBox.Value;
+
+                    InvalidateView();
+                }
+
+                private void yBox_ValueChanged(object sender, EventArgs e) {
+                    if (selectedObject == null) return;
+                    Vector3 position = selectedObject.position;
+                    selectedObject.Translate(0, (float)yBox.Value - position.Y, 0);
+
+                    InvalidateView();
+                }
+
+                private void zBox_ValueChanged(object sender, EventArgs e)
+                {
+                    if (selectedObject == null) return;
+                    selectedObject.Translate(0, 0, (float)zBox.Value - selectedObject.position.Z);
+                    InvalidateView();
+                }
+                #endregion
+                #region Rotation Input Events
+                private void rotxBox_ValueChanged(object sender, EventArgs e) {
+                    if (selectedObject != null) {
+                        float value = Utilities.toRadians((float)rotxBox.Value);
+                        selectedObject.Rotate(value - selectedObject.rotation.X, 0, 0);
+                        InvalidateView();
+                    }
+                }
+
+                private void rotyBox_ValueChanged(object sender, EventArgs e) {
+                    if (selectedObject != null) {
+                        float value = Utilities.toRadians((float)rotyBox.Value);
+                        selectedObject.Rotate(0, value - selectedObject.rotation.Y, 0);
+                        InvalidateView();
+                    }
+                }
+
+                private void rotzBox_ValueChanged(object sender, EventArgs e) {
+                    if (selectedObject != null) {
+                        float value = Utilities.toRadians((float)rotzBox.Value);
+                        selectedObject.Rotate(0, 0, value - selectedObject.rotation.Z);
+                        InvalidateView();
+                    }
+                }
+                #endregion
+                */
+        #region Misc Input Events
+        private void objectTree_AfterSelect(object sender, TreeViewEventArgs e)
+        {
+            if (e.Node.Parent == objectTree.Nodes[0])
+            {
+                if (!suppressTreeViewSelectEvent)
+                {
+                    SelectObject(level.mobs[e.Node.Index]);
+                }
+                suppressTreeViewSelectEvent = false;
+            }
+        }
+
+        private void gotoPositionBtn_Click(object sender, EventArgs e)
+        {
+            if (selectedObject == null) return;
+            camera.MoveBehind(selectedObject);
+            InvalidateView();
+        }
+
+        // private void scaleBox_ValueChanged(object sender, EventArgs e)
+        // {
+        //     if (selectedObject as Moby != null)
+        //     {
+        //         Moby moby = (Moby)selectedObject;
+        //         moby.scale = (float)scaleBox.Value;
+        //         moby.UpdateTransform();
+        //         InvalidateView();
+        //     }
+        // }
+
+        private void cloneButton_Click(object sender, EventArgs e)
+        {
+            if (selectedObject as Moby != null)
+            {
+                Moby moby = (Moby)selectedObject;
+                CloneMoby(moby);
+            }
+        }
+
+        private void deleteButton_Click(object sender, EventArgs e)
+        {
+            if (selectedObject as Moby != null)
+            {
+                Moby moby = (Moby)selectedObject;
+                DeleteMoby(moby);
+            }
+        }
+        private void splineVertex_ValueChanged(object sender, EventArgs e)
+        {
+            currentSplineVertex = (int)splineVertex.Value;
+            UpdateEditorValues();
+        }
+        private void tickTimer_Tick(object sender, EventArgs e)
+        {
+            Tick();
+        }
+        #endregion
+
+        void InvalidateView()
+        {
+            invalidate = true;
+        }
+
+        struct Pixel
+        {
+            public byte R, G, B, A;
+
+            public Pixel(byte[] input)
+            {
+                R = input[0];
+                G = input[1];
+                B = input[2];
+                A = input[3];
+            }
+
+            public uint ToUInt32()
+            {
+                byte[] temp = new byte[] { R, G, B, A };
+                return BitConverter.ToUInt32(temp, 0);
+            }
+
+            public override string ToString()
+            {
+                return R + ", " + G + ", " + B + ", " + A;
+            }
+        }
+
+        private void propertyGrid1_PropertyValueChanged(object s, PropertyValueChangedEventArgs e)
+        {
+            InvalidateView();
+            /*if (selectedObject as Spline != null)
+            {
+                Spline spline = (Spline)selectedObject;
+                spline.vertexBuffer[(currentSplineVertex * 3) + 0] = spline.position.X;
+                spline.vertexBuffer[(currentSplineVertex * 3) + 1] = spline.position.Y;
+                spline.vertexBuffer[(currentSplineVertex * 3) + 2] = spline.position.Z;
+                invalidate = true;
+            }*/
+        }
+    }
+}