﻿using System;
using System.IO;
using System.Linq;
using System.Drawing;
using System.Windows.Forms;
using System.Collections.Generic;
using OpenTK;
using OpenTK.Input;
using OpenTK.Graphics.OpenGL;
using RatchetEdit.Tools;
using RatchetEdit.Models;
using RatchetEdit.LevelObjects;
using static RatchetEdit.Utilities;
using static RatchetEdit.DataFunctions;


namespace RatchetEdit
{
    public class CustomGLControl : GLControl
    {
        public Level level;

        public Matrix4 worldView;
        private Matrix4 projection;
        private Matrix4 view;

        public int shaderID, colorShaderID, collisionShaderID;
        public int matrixID, colorID;

        private int currentSplineVertex;
        public LevelObject selectedObject;

        private Vector3 prevMouseRay;
        private int lastMouseX, lastMouseY;
        private bool xLock, yLock, zLock, rMouse, lMouse;

        public bool initialized, invalidate;
        public bool enableMoby, enableTie, enableShrub, enableSpline,
            enableCuboid, enableType0C, enableSkybox, enableTerrain, enableCollision;

        public Camera camera;
        private Tool currentTool;
        public Tool translateTool, rotationTool, scalingTool, vertexTranslator;

        public event EventHandler<RatchetEventArgs> ObjectClick;
        public event EventHandler<RatchetEventArgs> ObjectDeleted;

        MemoryHook hook;

        public CustomGLControl()
        {
            InitializeComponent();
        }

        private void CustomGLControl_Load(object sender, EventArgs e)
        {
            // The designer crashes if when using GL calls in load
            if (DesignMode) return;

            MakeCurrent();

            GL.GenVertexArrays(1, out int VAO);
            GL.BindVertexArray(VAO);

            //Setup openGL variables
            GL.ClearColor(Color.SkyBlue);
            GL.Enable(EnableCap.DepthTest);
            GL.LineWidth(5.0f);

            //Setup general shader
            shaderID = GL.CreateProgram();
            LoadShader("Shaders/vs.glsl", ShaderType.VertexShader, shaderID);
            LoadShader("Shaders/fs.glsl", ShaderType.FragmentShader, shaderID);
            GL.LinkProgram(shaderID);

            //Setup color shader
            colorShaderID = GL.CreateProgram();
            LoadShader("Shaders/colorshadervs.glsl", ShaderType.VertexShader, colorShaderID);
            LoadShader("Shaders/colorshaderfs.glsl", ShaderType.FragmentShader, colorShaderID);
            GL.LinkProgram(colorShaderID);

            //Setup color shader
            collisionShaderID = GL.CreateProgram();
            LoadShader("Shaders/collisionshadervs.glsl", ShaderType.VertexShader, collisionShaderID);
            LoadShader("Shaders/collisionshaderfs.glsl", ShaderType.FragmentShader, collisionShaderID);
            GL.LinkProgram(collisionShaderID);

            matrixID = GL.GetUniformLocation(shaderID, "MVP");
            colorID = GL.GetUniformLocation(colorShaderID, "incolor");

            projection = Matrix4.CreatePerspectiveFieldOfView((float)Math.PI / 3, (float)Width / Height, 0.1f, 800.0f);

            camera = new Camera();

            translateTool = new TranslationTool();
            rotationTool = new RotationTool();
            scalingTool = new ScalingTool();
            vertexTranslator = new VertexTranslationTool();

            initialized = true;
        }

        public void LoadLevel(Level level)
        {
            this.level = level;
            enableMoby = true;
            enableTie = true;
            enableShrub = true;
            enableTerrain = true;

            Moby ratchet = level.mobs[0];

            //ratchet.position = new Vector3(0, 0, 100);

            Console.WriteLine(level.mobs.Count);

            camera.MoveBehind(ratchet);

            SelectObject(null);
            hook = new MemoryHook(level.game.num);
        }

        public void SelectObject(LevelObject newObject = null)
        {
            if (newObject == null)
            {
                selectedObject = null;
                InvalidateView();
                return;
            }

            if ((selectedObject is Spline) && !(newObject is Spline))
            {
                //Previous object was spline, new isn't
                if (currentTool is VertexTranslationTool) SelectTool(null);
            }

            selectedObject = newObject;

            ObjectClick?.Invoke(this, new RatchetEventArgs
            {
                Object = newObject
            });

            InvalidateView();
        }

        public void DeleteObject(LevelObject levelObject)
        {
            SelectObject(null);
            ObjectDeleted?.Invoke(this, new RatchetEventArgs
            {
                Object = levelObject
            });
            InvalidateView();
        }

        private void CustomGLControl_MouseWheel(object sender, System.Windows.Forms.MouseEventArgs e)
        {
            if (!(selectedObject is Spline spline)) return;
            if (!(currentTool is VertexTranslationTool)) return;

            int delta = e.Delta / 120;
            if (delta > 0)
            {
                if (currentSplineVertex < spline.GetVertexCount() - 1)
                {
                    currentSplineVertex += 1;
                }
            }
            else if (currentSplineVertex > 0)
            {
                currentSplineVertex -= 1;
            }
            InvalidateView();
        }

        public void CloneMoby(Moby moby)
        {
            if (!(moby.Clone() is Moby newMoby)) return;

            level.mobs.Add(newMoby);
            SelectObject(newMoby);
            InvalidateView();
        }

        private void CustomGLControl_KeyDown(object sender, KeyEventArgs e)
        {
            switch (e.KeyCode)
            {
                case Keys.D1:
                    SelectTool(translateTool);
                    break;
                case Keys.D2:
                    SelectTool(rotationTool);
                    break;
                case Keys.D3:
                    SelectTool(scalingTool);
                    break;
                case Keys.D4:
                    SelectTool(vertexTranslator);
                    break;
                case Keys.D5:
                    SelectTool();
                    break;
                case Keys.Delete:
                    DeleteObject(selectedObject);
                    break;
            }
        }


        public void SelectTool(Tool tool = null)
        {
            //enableTranslateTool = (tool is TranslationTool);
            //enableRotateTool = (tool is RotationTool);
            //enableScaleTool = (tool is ScalingTool);
            //enableSplineTool = (tool is VertexTranslationTool);

            currentTool = tool;

            currentSplineVertex = 0;
            InvalidateView();
        }

        public void Tick()
        {
            float deltaTime = 0.016f;
            float moveSpeed = ModifierKeys == Keys.Shift ? 40 : 10;

            if (rMouse)
            {
                camera.rotation.Z -= (Cursor.Position.X - lastMouseX) * camera.speed * 0.016f;
                camera.rotation.X -= (Cursor.Position.Y - lastMouseY) * camera.speed * 0.016f;
                camera.rotation.X = MathHelper.Clamp(camera.rotation.X, MathHelper.DegreesToRadians(-89.9f), MathHelper.DegreesToRadians(89.9f));
                InvalidateView();
            }

            Vector3 moveDir = GetInputAxes();
            if (moveDir.Length > 0)
            {
                moveDir *= moveSpeed * deltaTime;
                InvalidateView();
            }
            camera.Translate(Vector3.Transform(moveDir, camera.GetRotationMatrix()));

            view = camera.GetViewMatrix();

            Vector3 mouseRay = MouseToWorldRay(projection, view, new Size(Width, Height), new Vector2(Cursor.Position.X, Cursor.Position.Y));

            if (xLock || yLock || zLock)
            {
                Vector3 direction = Vector3.Zero;
                if (xLock) direction = Vector3.UnitX;
                else if (yLock) direction = Vector3.UnitY;
                else if (zLock) direction = Vector3.UnitZ;
                float magnitudeMultiplier = 20;
                Vector3 magnitude = (mouseRay - prevMouseRay) * magnitudeMultiplier;


                switch (currentTool)
                {
                    case TranslationTool t:
                        selectedObject.Translate(direction * magnitude);
                        break;
                    case RotationTool t:
                        selectedObject.Rotate(direction * magnitude);
                        break;
                    case ScalingTool t:
                        selectedObject.Scale(direction * magnitude + Vector3.One);
                        break;
                    case VertexTranslationTool t:
                        if (selectedObject is Spline spline)
                        {
                            /*spline.TranslateVertex(currentSplineVertex, direction * magnitude);
                            //write at 0x346BA1180 + 0xC0 + spline.offset + currentSplineVertex * 0x10;
                            // List of splines 0x300A51BE0

                            byte[] ptrBuff = new byte[0x04];
                            int bytesRead = 0;
                            ReadProcessMemory(processHandle, 0x300A51BE0 + level.splines.IndexOf(spline) * 0x04, ptrBuff, ptrBuff.Length, ref bytesRead);
                            long splinePtr = ReadUint(ptrBuff, 0) + 0x300000010;

                            byte[] buff = new byte[0x0C];
                            Vector3 vec = spline.GetVertex(currentSplineVertex);
                            WriteFloat(buff, 0x00, vec.X);
                            WriteFloat(buff, 0x04, vec.Y);
                            WriteFloat(buff, 0x08, vec.Z);

                            WriteProcessMemory(processHandle, splinePtr + currentSplineVertex * 0x10, buff, buff.Length, ref bytesRead);*/
                        }
                        break;
                }

                InvalidateView();
            }

            prevMouseRay = mouseRay;
            lastMouseX = Cursor.Position.X;
            lastMouseY = Cursor.Position.Y;

            if (invalidate)
            {
                Invalidate();
                //invalidate = false;
            }
        }

        private Vector3 GetInputAxes()
        {
            KeyboardState keyState = Keyboard.GetState();

            float xAxis = 0, yAxis = 0, zAxis = 0;

            if (Focused)
            {
                if (keyState.IsKeyDown(Key.W)) yAxis++;
                if (keyState.IsKeyDown(Key.S)) yAxis--;
                if (keyState.IsKeyDown(Key.A)) xAxis--;
                if (keyState.IsKeyDown(Key.D)) xAxis++;
                if (keyState.IsKeyDown(Key.Q)) zAxis--;
                if (keyState.IsKeyDown(Key.E)) zAxis++;
            }


            return new Vector3(xAxis, yAxis, zAxis);
        }

        public void FakeDrawSplines(List<Spline> splines, int offset)
        {
            for (int i = 0; i < splines.Count; i++)
            {
                Spline spline = splines[i];
                GL.UseProgram(colorShaderID);
                GL.EnableVertexAttribArray(0);
                GL.UniformMatrix4(matrixID, false, ref worldView);

                byte[] cols = BitConverter.GetBytes(i + offset);
                GL.Uniform4(colorID, new Vector4(cols[0] / 255f, cols[1] / 255f, cols[2] / 255f, 1));
                spline.GetVBO();
                GL.DrawArrays(PrimitiveType.LineStrip, 0, spline.vertexBuffer.Length / 3);
            }
        }
        public void FakeDrawCuboids(List<Cuboid> cuboids, int offset)
        {
            for (int i = 0; i < cuboids.Count; i++)
            {
                Cuboid cuboid = cuboids[i];

                GL.UseProgram(colorShaderID);
                GL.EnableVertexAttribArray(0);
                GL.PolygonMode(MaterialFace.FrontAndBack, PolygonMode.Line);
                Matrix4 mvp = cuboid.modelMatrix * worldView;
                GL.UniformMatrix4(matrixID, false, ref mvp);

                byte[] cols = BitConverter.GetBytes(i + offset);
                GL.Uniform4(colorID, new Vector4(cols[0] / 255f, cols[1] / 255f, cols[2] / 255f, 1));

                cuboid.GetVBO();
                cuboid.GetIBO();

                GL.VertexAttribPointer(0, 3, VertexAttribPointerType.Float, false, 0, 0);

                GL.DrawElements(PrimitiveType.Triangles, Cuboid.cubeElements.Length, DrawElementsType.UnsignedShort, 0);
                GL.PolygonMode(MaterialFace.FrontAndBack, PolygonMode.Fill);
            }
        }
        public void FakeDrawObjects(List<ModelObject> levelObjects, int offset)
        {
            for (int i = 0; i < levelObjects.Count; i++)
            {
                ModelObject levelObject = levelObjects[i];

                if (levelObject.model == null || levelObject.model.vertexBuffer == null)
                    continue;

                Matrix4 mvp = levelObject.modelMatrix * worldView;  //Has to be done in this order to work correctly
                GL.UniformMatrix4(matrixID, false, ref mvp);

                levelObject.model.GetVBO();
                levelObject.model.GetIBO();

                byte[] cols = BitConverter.GetBytes(i + offset);
                GL.Uniform4(colorID, new Vector4(cols[0] / 255f, cols[1] / 255f, cols[2] / 255f, 1));
                GL.DrawElements(PrimitiveType.Triangles, levelObject.model.indexBuffer.Length, DrawElementsType.UnsignedShort, 0);

            }
        }

        public void RenderTool()
        {
            // Render tool on top of everything
            GL.Clear(ClearBufferMask.DepthBufferBit);

            if ((selectedObject != null) && (currentTool != null))
            {
                if ((currentTool is VertexTranslationTool) && (selectedObject is Spline spline))
                {
                    currentTool.Render(spline.GetVertex(currentSplineVertex), this);
                }
                else
                {
                    currentTool.Render(selectedObject.position, this);
                }
            }
        }

        void LoadShader(string filename, ShaderType type, int program)
        {
            int address = GL.CreateShader(type);
            using (StreamReader sr = new StreamReader(filename))
            {
                GL.ShaderSource(address, sr.ReadToEnd());
            }
            GL.CompileShader(address);
            GL.AttachShader(program, address);
            Console.WriteLine(GL.GetShaderInfoLog(address));
        }

        protected override void OnResize(EventArgs e)
        {
            if (DesignMode) { base.OnResize(e); return; }

            base.OnResize(e);
            if (!initialized) return;
            GL.Viewport(0, 0, Width, Height);
            projection = Matrix4.CreatePerspectiveFieldOfView((float)Math.PI / 3, (float)Width / Height, 0.1f, 800.0f);

        }

        private void InitializeComponent()
        {
            this.SuspendLayout();
            // 
            // CustomGLControl
            // 
            this.AutoScaleDimensions = new System.Drawing.SizeF(6F, 13F);
            this.Name = "CustomGLControl";
            this.Load += new System.EventHandler(this.CustomGLControl_Load);
            this.KeyDown += new System.Windows.Forms.KeyEventHandler(this.CustomGLControl_KeyDown);
            this.MouseDown += new System.Windows.Forms.MouseEventHandler(this.CustomGLControl_MouseDown);
            this.MouseUp += new System.Windows.Forms.MouseEventHandler(this.CustomGLControl_MouseUp);
            this.MouseWheel += new System.Windows.Forms.MouseEventHandler(this.CustomGLControl_MouseWheel);
            this.ResumeLayout(false);

        }

        private void CustomGLControl_MouseDown(object sender, System.Windows.Forms.MouseEventArgs e)
        {
            rMouse = e.Button == MouseButtons.Right;
            lMouse = e.Button == MouseButtons.Left;

            if (e.Button == MouseButtons.Left && level != null)
            {
                LevelObject obj = GetObjectAtScreenPosition(e.Location.X, e.Location.Y, out bool cancelSelection);

                if (cancelSelection) return;

                SelectObject(obj);
            }
        }

        private void CustomGLControl_MouseUp(object sender, System.Windows.Forms.MouseEventArgs e)
        {
            rMouse = false;
            lMouse = false;
            xLock = false;
            yLock = false;
            zLock = false;
        }

        public LevelObject GetObjectAtScreenPosition(int x, int y, out bool hitTool)
        {
            LevelObject returnObject = null;
            int mobyOffset = 0, tieOffset = 0, shrubOffset = 0, splineOffset = 0, cuboidOffset = 0, tfragOffset = 0;
            MakeCurrent();
            GL.Clear(ClearBufferMask.ColorBufferBit | ClearBufferMask.DepthBufferBit);
            GL.UseProgram(colorShaderID);
            GL.EnableVertexAttribArray(0);
            GL.ClearColor(0, 0, 0, 0);

            worldView = view * projection;

            int offset = 0;


            if (enableMoby)
            {
                mobyOffset = offset;
                FakeDrawObjects(level.mobs.Cast<ModelObject>().ToList(), mobyOffset);
                offset += level.mobs.Count;
            }

            if (enableTie)
            {
                tieOffset = offset;
                FakeDrawObjects(level.ties.Cast<ModelObject>().ToList(), tieOffset);
                offset += level.ties.Count;
            }
<<<<<<< HEAD

            if (enableShrub)
            {
                shrubOffset = offset;
                FakeDrawObjects(level.shrubs.Cast<ModelObject>().ToList(), shrubOffset);
                offset += level.shrubs.Count;
            }

            if (enableSpline)
            {
                splineOffset = offset;
                FakeDrawSplines(level.splines, splineOffset);
                offset += level.splines.Count;
            }

            if (enableCuboid)
            {
                cuboidOffset = offset;
                FakeDrawCuboids(level.cuboids, cuboidOffset);
=======
            
           if (enableShrub)
           {
               shrubOffset = offset;
               FakeDrawObjects(level.shrubs.Cast<ModelObject>().ToList(), shrubOffset);
               offset += level.shrubs.Count;
           }

           if (enableSpline)
           {
               splineOffset = offset;
               FakeDrawSplines(level.splines, splineOffset);
               offset += level.splines.Count;
           }

           if (enableCuboid)
           {
               cuboidOffset = offset;
               FakeDrawCuboids(level.cuboids, cuboidOffset);
               offset += level.cuboids.Count;
           }

            if (enableTerrain)
            {
                tfragOffset = offset;
                FakeDrawObjects(level.terrains.Cast<ModelObject>().ToList(), tfragOffset);
>>>>>>> 21689de9
                offset += level.cuboids.Count;
            }

            RenderTool();

<<<<<<< HEAD
            Pixel pixel = new Pixel();
            GL.ReadPixels(x, Height - y, 1, 1, PixelFormat.Rgba, PixelType.UnsignedByte, ref pixel);

            //Console.WriteLine("R: {0}, G: {1}, B: {2}, A: {3}", pixel.R, pixel.G, pixel.B, pixel.A);

            GL.ClearColor(Color.SkyBlue);

            // Some GPU's put the alpha at 0, others at 255
            if (pixel.A == 255 || pixel.A == 0)
            {
                pixel.A = 0;

                bool didHitTool = false;
                if (pixel.R == 255 && pixel.G == 0 && pixel.B == 0)
                {
                    didHitTool = true;
                    xLock = true;
                }
                else if (pixel.R == 0 && pixel.G == 255 && pixel.B == 0)
                {
                    didHitTool = true;
                    yLock = true;
                }
                else if (pixel.R == 0 && pixel.G == 0 && pixel.B == 255)
                {
                    didHitTool = true;
                    zLock = true;
                }

                if (didHitTool)
                {
                    InvalidateView();
                    hitTool = true;
                    return null;
                }



                int id = (int)pixel.ToUInt32();
                if (enableMoby && id < level.mobs?.Count)
                {
                    returnObject = level.mobs[id];
                }
                else if (enableTie && id - tieOffset < level.ties.Count)
                {
                    returnObject = level.ties[id - tieOffset];
                }
                else if (enableShrub && id - shrubOffset < level.shrubs.Count)
                {
                    returnObject = level.shrubs[id - shrubOffset];
                }
                else if (enableSpline && id - splineOffset < level.splines.Count)
                {
                    returnObject = level.splines[id - splineOffset];
                }
                else if (enableCuboid && id - cuboidOffset < level.cuboids.Count)
                {
                    returnObject = level.cuboids[id - cuboidOffset];
                }
            }

=======
           Pixel pixel = new Pixel();
           GL.ReadPixels(x, Height - y, 1, 1, PixelFormat.Rgba, PixelType.UnsignedByte, ref pixel);

           //Console.WriteLine("R: {0}, G: {1}, B: {2}, A: {3}", pixel.R, pixel.G, pixel.B, pixel.A);

           GL.ClearColor(Color.SkyBlue);

           // Some GPU's put the alpha at 0, others at 255
           if (pixel.A == 255 || pixel.A == 0)
           {
               pixel.A = 0;

               bool didHitTool = false;
               if (pixel.R == 255 && pixel.G == 0 && pixel.B == 0)
               {
                   didHitTool = true;
                   xLock = true;
               }
               else if (pixel.R == 0 && pixel.G == 255 && pixel.B == 0)
               {
                   didHitTool = true;
                   yLock = true;
               }
               else if (pixel.R == 0 && pixel.G == 0 && pixel.B == 255)
               {
                   didHitTool = true;
                   zLock = true;
               }

               if (didHitTool)
               {
                   InvalidateView();
                   hitTool = true;
                   return null;
               }



               int id = (int)pixel.ToUInt32();
               if (enableMoby && id < level.mobs?.Count)
               {
                   returnObject = level.mobs[id];
               }
               else if (enableTie && id - tieOffset < level.ties.Count)
               {
                   returnObject = level.ties[id - tieOffset];
               }
               else if (enableShrub && id - shrubOffset < level.shrubs.Count)
               {
                   returnObject = level.shrubs[id - shrubOffset];
               }
               else if (enableSpline && id - splineOffset < level.splines.Count)
               {
                   returnObject = level.splines[id - splineOffset];
               }
               else if (enableCuboid && id - cuboidOffset < level.cuboids.Count)
               {
                   returnObject = level.cuboids[id - cuboidOffset];
               }
               else if (enableTerrain && id - tfragOffset < level.terrains.Count)
               {
                   returnObject = level.terrains[id - tfragOffset];
               }
            }
           
>>>>>>> 21689de9
            hitTool = false;
            return returnObject;
        }


        void InvalidateView()
        {
            invalidate = true;
        }

        protected override void OnPaint(PaintEventArgs e)
        {
            base.OnPaint(e);
            if (DesignMode) { return; }
            //Console.WriteLine("Painting");

            worldView = view * projection;
            GL.Clear(ClearBufferMask.ColorBufferBit | ClearBufferMask.DepthBufferBit);


            GL.EnableVertexAttribArray(0);
            GL.EnableVertexAttribArray(1);

            MakeCurrent();

            GL.UseProgram(shaderID);

            if (enableMoby)
            {
                hook.UpdateMobys(level.mobs, level.mobyModels);

                foreach (Moby mob in level.mobs)
                {
                    mob.Render(this, mob == selectedObject);
                }
            }


            if (enableTie)
                foreach (Tie tie in level.ties)
                    tie.Render(this, tie == selectedObject);

            if (enableShrub)
                foreach (Shrub shrub in level.shrubs)
                    shrub.Render(this, shrub == selectedObject);

            if (enableTerrain)
                foreach (TerrainFragment tFrag in level.terrains)
                    tFrag.Render(this, tFrag == selectedObject);

            if (enableSkybox)
                level.skybox.Draw(this);

            GL.UseProgram(colorShaderID);

            if (enableSpline)
                foreach (Spline spline in level.splines)
                    //if(selectedObject == spline)
                    spline.Render(this, spline == selectedObject);

            if (enableCuboid)
                foreach (Cuboid cuboid in level.cuboids)
                    cuboid.Render(this, cuboid == selectedObject);

            if (enableType0C)
                foreach (Type0C cuboid in level.type0Cs)
                    cuboid.Render(this, cuboid == selectedObject);

            if (enableCollision)
            {
                Collision col = (Collision)level.collisionModel;
                col.DrawCol(this);
            }

            RenderTool();

            GL.DisableVertexAttribArray(0);
            GL.DisableVertexAttribArray(1);

            SwapBuffers();
        }
    }

    public class RatchetEventArgs : EventArgs
    {
        public LevelObject Object { get; set; }
    }

}<|MERGE_RESOLUTION|>--- conflicted
+++ resolved
@@ -497,7 +497,6 @@
                 FakeDrawObjects(level.ties.Cast<ModelObject>().ToList(), tieOffset);
                 offset += level.ties.Count;
             }
-<<<<<<< HEAD
 
             if (enableShrub)
             {
@@ -517,40 +516,18 @@
             {
                 cuboidOffset = offset;
                 FakeDrawCuboids(level.cuboids, cuboidOffset);
-=======
-            
-           if (enableShrub)
-           {
-               shrubOffset = offset;
-               FakeDrawObjects(level.shrubs.Cast<ModelObject>().ToList(), shrubOffset);
-               offset += level.shrubs.Count;
-           }
-
-           if (enableSpline)
-           {
-               splineOffset = offset;
-               FakeDrawSplines(level.splines, splineOffset);
-               offset += level.splines.Count;
-           }
-
-           if (enableCuboid)
-           {
-               cuboidOffset = offset;
-               FakeDrawCuboids(level.cuboids, cuboidOffset);
-               offset += level.cuboids.Count;
-           }
+                offset += level.cuboids.Count;
+            }
 
             if (enableTerrain)
             {
                 tfragOffset = offset;
                 FakeDrawObjects(level.terrains.Cast<ModelObject>().ToList(), tfragOffset);
->>>>>>> 21689de9
                 offset += level.cuboids.Count;
             }
 
             RenderTool();
 
-<<<<<<< HEAD
             Pixel pixel = new Pixel();
             GL.ReadPixels(x, Height - y, 1, 1, PixelFormat.Rgba, PixelType.UnsignedByte, ref pixel);
 
@@ -586,68 +563,6 @@
                     hitTool = true;
                     return null;
                 }
-
-
-
-                int id = (int)pixel.ToUInt32();
-                if (enableMoby && id < level.mobs?.Count)
-                {
-                    returnObject = level.mobs[id];
-                }
-                else if (enableTie && id - tieOffset < level.ties.Count)
-                {
-                    returnObject = level.ties[id - tieOffset];
-                }
-                else if (enableShrub && id - shrubOffset < level.shrubs.Count)
-                {
-                    returnObject = level.shrubs[id - shrubOffset];
-                }
-                else if (enableSpline && id - splineOffset < level.splines.Count)
-                {
-                    returnObject = level.splines[id - splineOffset];
-                }
-                else if (enableCuboid && id - cuboidOffset < level.cuboids.Count)
-                {
-                    returnObject = level.cuboids[id - cuboidOffset];
-                }
-            }
-
-=======
-           Pixel pixel = new Pixel();
-           GL.ReadPixels(x, Height - y, 1, 1, PixelFormat.Rgba, PixelType.UnsignedByte, ref pixel);
-
-           //Console.WriteLine("R: {0}, G: {1}, B: {2}, A: {3}", pixel.R, pixel.G, pixel.B, pixel.A);
-
-           GL.ClearColor(Color.SkyBlue);
-
-           // Some GPU's put the alpha at 0, others at 255
-           if (pixel.A == 255 || pixel.A == 0)
-           {
-               pixel.A = 0;
-
-               bool didHitTool = false;
-               if (pixel.R == 255 && pixel.G == 0 && pixel.B == 0)
-               {
-                   didHitTool = true;
-                   xLock = true;
-               }
-               else if (pixel.R == 0 && pixel.G == 255 && pixel.B == 0)
-               {
-                   didHitTool = true;
-                   yLock = true;
-               }
-               else if (pixel.R == 0 && pixel.G == 0 && pixel.B == 255)
-               {
-                   didHitTool = true;
-                   zLock = true;
-               }
-
-               if (didHitTool)
-               {
-                   InvalidateView();
-                   hitTool = true;
-                   return null;
-               }
 
 
 
@@ -678,7 +593,6 @@
                }
             }
            
->>>>>>> 21689de9
             hitTool = false;
             return returnObject;
         }
